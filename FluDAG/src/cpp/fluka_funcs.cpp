--- conflicted
+++ resolved
@@ -253,10 +253,7 @@
 // oldRegion - the region of the particle's current coordinates
 // point     - the particle's coordinate location vector
 // dir       - the direction vector of the particle's current path (ray)
-<<<<<<< HEAD
-=======
 // propStep  - ??
->>>>>>> deb1ebab
 // retStep   - returned as the distance from the particle's current location, along its ray, to the next boundary
 // newRegion - gotten from the value returned by DAG->next_vol
 // newRegion is gotten from the volue returned by DAG->next_vol
@@ -293,7 +290,6 @@
       std::cout << "DAG ray fire error" << std::endl;
       exit(0);
     }
-<<<<<<< HEAD
 
   retStep = next_surf_dist; // the returned step length is the distance to next surf
 
@@ -327,41 +323,6 @@
 
   PrevRegion = newRegion; // particle will be moving to PrevRegion upon next entry.
 
-=======
-
-  retStep = next_surf_dist; // the returned step length is the distance to next surf
-
-  if ( next_surf == 0 ) // if next_surface is 0 then we are lost
-    {
-      std::cout << "!!! Lost Particle !!! " << std::endl;
-      std::cout << "in region, " << oldRegion << " aka " << DAG->entity_by_index(3,oldRegion) << std::endl;  
-
-      std::cout.precision(25);
-      std::cout << std::scientific ; 
-      std::cout << "position of particle " << point[0] << " " << point[1] << " " << point[2] << std::endl;
-      std::cout << " traveling in direction " << dir[0] << " " << dir[1] << " " << dir[2] << std::endl;
-      std::cout << "!!! Lost Particle !!!" << std::endl;
-      exit(0);
-    }
-  
-  if ( propStep > retStep ) // will cross into next volume next step
-    {
-      MBErrorCode rval = DAG->next_vol(next_surf,vol,newvol);
-      newRegion = DAG->index_by_handle(newvol);
-      retStep = retStep ; // path limited by geometry
-      if ( retStep < 1.0e-9 )
-	retStep = 1.0e-9;
-    }
-  else
-    {
-      newRegion = oldRegion;
-      retStep = propStep; //physics limits step
-      next_surf = prev_surf;
-    }
-
-  PrevRegion = newRegion; // particle will be moving to PrevRegion upon next entry.
-
->>>>>>> deb1ebab
   if(debug)
   {
      std::cout << "Region on other side of surface is  = " << newRegion << \
@@ -417,20 +378,6 @@
       std::cout << "============ NRMLWR =============" << std::endl;
   }
 
-<<<<<<< HEAD
-  flagErr=0;
-  double xyz[3] = {pSx, pSy, pSz}; 
-  MBErrorCode ErrorCode = DAG->get_angle(next_surf,xyz,norml); 
-  if(ErrorCode != MB_SUCCESS)
-  {
-      std::cout << "Could not determine normal" << std::endl;
-      flagErr = 2;
-      return;
-  }
-  // sense of next_surf with respect to oldRegion (volume)
-  int sense = getSense(oldRegion);
-  if (sense == -1 )
-=======
   MBEntityHandle OldReg = DAG -> entity_by_index(3,oldRegion); // entity handle
   double xyz[3] = {pSx,pSy,pSz}; //position vector
   double uvw[3] = {pVx,pVy,pVz}; //particl directoin
@@ -440,7 +387,6 @@
   ErrorCode = DAG->get_angle(next_surf,xyz,norml); 
   // result = 1 entering, 0 leaving
   if ( result == 0 ) // vector should point towards OldReg
->>>>>>> deb1ebab
     {
       norml[0] = norml[0]*-1.0;
       norml[1] = norml[1]*-1.0;
@@ -517,7 +463,6 @@
 	}
 
       if ( is_inside == 1 ) // we are inside the cell tested
-<<<<<<< HEAD
 	{
 	  nextRegion = i;
           //BIZARRELY - WHEN WE ARE INSIDE A VOLUME, BOTH, nextRegion has to equal flagErr
@@ -526,16 +471,6 @@
 	}
       else if ( is_inside == -1 )
 	{
-=======
-	{
-	  nextRegion = i;
-          //BIZARRELY - WHEN WE ARE INSIDE A VOLUME, BOTH, nextRegion has to equal flagErr
-	  flagErr = nextRegion;
-	  return;	  
-	}
-      else if ( is_inside == -1 )
-	{
->>>>>>> deb1ebab
 	  std::cout << "We cannot be here" << std::endl;
 	  exit(0);
 	}
@@ -558,71 +493,6 @@
 //---------------------------------------------------------------------------//
 // Helper function
 void slow_check(double pos[3], const double dir[3], int &oldReg)
-<<<<<<< HEAD
-{
-  std::cout << pos[0] << " " << pos[1] << " " << pos[2] << std::endl;
-  std::cout << dir[0] << " " << dir[1] << " " << dir[2] << std::endl;
-  int num_vols = DAG->num_entities(3);  // number of volumes
-  int is_inside = 0;
-  for (int i = 1 ; i <= num_vols ; i++) // loop over all volumes
-    {
-      MBEntityHandle volume = DAG->entity_by_index(3, i); // get the volume by index
-      MBErrorCode code = DAG->point_in_volume(volume, pos, is_inside,dir); 
-      if ( code != MB_SUCCESS)
-	{
-	 std::cout << "Failure from point in volume" << std::endl;
-	 exit(0);
-	}
-
-      if ( is_inside == 1) // if in volume
-	{
-	  oldReg = DAG->index_by_handle(volume); //set oldReg
-	  std::cout << pos[0] << " " << pos[1] << " " << pos[2] << " " << oldReg << std::endl;
-	  return;
-	}
-    }
-
-  std::cout << "FAILED SLOW CHECK" << std::endl;
-  exit(0);
-}
-
-//---------------------------------------------------------------------------//
-// check_reg(..)
-//---------------------------------------------------------------------------//
-// NOT CALLED - Helper function
-// check we are where we say we are
-/*
-MBEntityHandle check_reg(MBEntityHandle volume, double point[3], double dir[3]) 
-{
-  int is_inside;
-  MBErrorCode code = DAG->point_in_volume(volume, point, is_inside,dir); 
-  if (is_inside == 1 )
-    {
-      // we are where we say we are
-      return volume;
-    }
-  else
-    {
-      int num_vols = DAG->num_entities(3);  // number of volumes
-      for (int i = 1 ; i <= num_vols ; i++) // loop over all volumes
-	{
-	  MBEntityHandle volume = DAG->entity_by_index(3, i); // get the volume by index
-	  MBErrorCode code = DAG->point_in_volume(volume, point, is_inside,dir); 
-	  if ( is_inside == 1) // if in volume
-	    {
-	      return volume;
-	    }
-	}
-      std::cout.precision(25);
-      std::cout << std::scientific ; 
-      std::cout << "position of particle " << point[0] << " " << point[1] << " " << point[2] << std::endl;
-      std::cout << " traveling in direction " << dir[0] << " " << dir[1] << " " << dir[2] << std::endl;
-      std::cout << "particle not nowhere" << std::endl;
-      exit(0);
-    }
-}
-
-=======
 {
   std::cout << pos[0] << " " << pos[1] << " " << pos[2] << std::endl;
   std::cout << dir[0] << " " << dir[1] << " " << dir[2] << std::endl;
@@ -691,7 +561,6 @@
     return;
 }
 
->>>>>>> deb1ebab
 void f_lookdb(double& pSx, double& pSy, double& pSz,
 	    double* pV, const int& oldReg, const int& oldLttc,
 	    int& newReg, int& flagErr, int& newLttc)
