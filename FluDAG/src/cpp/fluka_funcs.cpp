--- conflicted
+++ resolved
@@ -58,11 +58,7 @@
 
 #define DEBUG 1
 
-<<<<<<< HEAD
-bool debug = true;
-=======
 bool debug = false ;//true ;
->>>>>>> 3534fbf7
 
 /* Static values used by dagmctrack_ */
 
@@ -78,12 +74,8 @@
 
 MBEntityHandle next_surf;
 
-<<<<<<< HEAD
-std::string ExePath() {
-=======
 std::string ExePath() 
 {
->>>>>>> 3534fbf7
     int MAX_PATH = 256;
     char buffer[MAX_PATH];
     getcwd(  buffer, MAX_PATH );
@@ -92,7 +84,6 @@
     return std::string( buffer );
 }
 
-<<<<<<< HEAD
 /**	
   dagmcinit_ is meant to be called from a fortran caller.  Strings have to be 
   accompanied by their length, and will need to be null-appended.
@@ -113,17 +104,11 @@
 }
 
 
-=======
->>>>>>> 3534fbf7
 /** 
    cpp_dagmcinit is called directly from c++ or from a fortran-called wrapper.
   Precondition:  myfile exists and is readable
 */
-<<<<<<< HEAD
-void cpp_dagmcinit(const char *myfile,        // geom
-=======
 void cpp_dagmcinit(std::string infile,         // geom
->>>>>>> 3534fbf7
                 int parallel_file_mode, // parallel read mode
                 int max_pbl)
 {
@@ -138,27 +123,6 @@
   // if ( *ftlen > 0 ) arg_facet_tolerance = atof(ftol);
 
   // read geometry
-<<<<<<< HEAD
-  std::cerr << "Loading " << myfile << std::endl;
-  rval = DAG->load_file(myfile, arg_facet_tolerance );
-  if (MB_SUCCESS != rval) {
-    std::cerr << "DAGMC failed to read input file: " << myfile << std::endl;
-    exit(EXIT_FAILURE);
-  }
-
-#ifdef CUBIT_LIBS_PRESENT
-  // The Cubit 10.2 libraries enable floating point exceptions.  
-  // This is bad because MOAB may divide by zero and expect to continue executing.
-  // See MOAB mailing list discussion on April 28 2010.
-  // As a workaround, put a hold exceptions when Cubit is present.
-
-  fenv_t old_fenv;
-  if ( feholdexcept( &old_fenv ) ){
-    std::cerr << "Warning: could not hold floating-point exceptions!" << std::endl;
-  }
-#endif
-
-=======
   std::cerr << "Loading " << infile << std::endl;
   rval = DAG->load_file(infile.c_str(), arg_facet_tolerance );
   if (MB_SUCCESS != rval) 
@@ -166,7 +130,6 @@
       std::cerr << "DAGMC failed to read input file: " << infile << std::endl;
       exit(EXIT_FAILURE);
     }
->>>>>>> 3534fbf7
  
   // initialize geometry
   rval = DAG->init_OBBTree();
@@ -231,11 +194,8 @@
           double* sLt,         // .
           int* jrLt)           // .
 {
-<<<<<<< HEAD
-=======
   double safety; // safety parameter
 
->>>>>>> 3534fbf7
   if(debug)
     {
       std::cout<<"============= G1WR =============="<<std::endl;    
@@ -250,13 +210,6 @@
 
   // Separate the body of this function to a testable call
   g1_fire(oldReg, point, dir, retStep, newReg);
-<<<<<<< HEAD
-  
-  if(debug)
-    {
-=======
-
-
   //  retStep = retStep+3.0e-9;
   
   // if ( retStep > propStep ) 
@@ -266,7 +219,6 @@
     {
       std::cout << "saf = " << saf << std::endl;
       std::cout << std::setw(20) << std::scientific;
->>>>>>> 3534fbf7
       std::cout << "newReg = " << newReg << " retStep = " << retStep << std::endl;
     }
 
@@ -276,16 +228,10 @@
 //---------------------------------------------------------------------------//
 // g1(int& old Region, int& newRegion)
 //---------------------------------------------------------------------------//
-// oldRegion should be the region the point is in
-// retStep is set to next_surf_dist
 // newRegion is gotten from the volue returned by DAG->next_vol
 void g1_fire(int& oldRegion, double point[], double dir[], double& retStep,  int& newRegion)
 {
-<<<<<<< HEAD
-  if(false)
-=======
   if(debug)
->>>>>>> 3534fbf7
   {
       std::cout<<"============= g1_fire =============="<<std::endl;    
       std::cout << "Point " << point[0] << " " << point[1] << " " << point[2] << std::endl;
@@ -325,12 +271,8 @@
 
   MBErrorCode rval = DAG->next_vol(next_surf,vol,newvol);
   newRegion = DAG->index_by_handle(newvol);
-<<<<<<< HEAD
-  if(false)
-=======
 
   if(debug)
->>>>>>> 3534fbf7
   {
      std::cerr << "Region on other side of surface is  = " << newRegion << \
                   ", Distance to next surf is " << retStep << std::endl;
@@ -369,8 +311,6 @@
   }
   // sense of next_surf with respect to oldRegion (volume)
   int sense = getSense(oldRegion);
-<<<<<<< HEAD
-=======
   if (sense == -1 )
     {
       norml[0]=norml[0]*-1.0;
@@ -379,7 +319,6 @@
     }
   // otheriwse out of old region and should point away 
     
->>>>>>> 3534fbf7
   if(debug)
   {
       std::cout << "Normal: " << norml[0] << ", " << norml[1] << ", " << norml[2]  << std::endl;
@@ -395,7 +334,6 @@
 // Helper function
 int getSense(int region)
 {
-<<<<<<< HEAD
 
   int sense;  // sense of next_surf with respect to oldRegion (volume)
 
@@ -412,24 +350,6 @@
 ///////			End nrmlwr
 /////////////////////////////////////////////////////////////////////
 
-=======
-
-  int sense;  // sense of next_surf with respect to oldRegion (volume)
-
-  MBEntityHandle vol = DAG->entity_by_index(3, region);
- 
-  MBErrorCode ErrorCode = DAG->surface_sense(vol, next_surf, sense); 
-  if(false)
-  {
-      std::cout << "Sense of next_surf with respect to the region is " << sense << std::endl;
-  }
-  return sense; 
-} 
-
-///////			End nrmlwr
-/////////////////////////////////////////////////////////////////////
-
->>>>>>> 3534fbf7
 //---------------------------------------------------------------------------//
 // lkwr(..)
 //---------------------------------------------------------------------------//
@@ -494,7 +414,6 @@
           return;
 	}
     }  // end loop over all volumes
-<<<<<<< HEAD
 
   std::cout << "point is not in any volume" << std::endl;
   return;
@@ -554,80 +473,6 @@
 /*
  * WrapIniHist
  */
-void inihwr(int& intHist)
-{
-  if(debug)
-    {
-      std::cout << "============= INIHWR ==============" << std::endl;    
-      std::cout << "Ptr History=" <<intHist<< std::endl;
-    }
-  return;
-}
-
-/*
- * WrapSavHist
- */
-int isvhwr(const int& fCheck, const int& intHist)
-=======
-
-  std::cout << "point is not in any volume" << std::endl;
-  return;
-}
-
-// Defined in WrapIncrHist.cc
-// Called by WrapG1, WrapIniHist, WrapLookFX, and WrapLookZ
-// intHist is an array that stores secondary particle information
-// Using standard FLUKA version in libflukahp.a
-/*
-void conhwr(int& intHist, int* incrCount)
-{
-  if(debug)
-    {
-      std::cout << "============= CONHWR ==============" << std::endl;    
-      std::cout << "Ptr History = " << intHist << std::endl;
-    }
-  incrCount++;
-  if(debug)
-    {
-      std::cout << "Counter = " << incrCount << std::endl;
-      std::cout << "============= Out of CONHWR ==============" << std::endl;    
-    }
-  return;
-}
-*/
-
-void lkdbwr(double& pSx, double& pSy, double& pSz,
-	    double* pV, const int& oldReg, const int& oldLttc,
-	    int& newReg, int& flagErr, int& newLttc)
-{
-  if(debug)
-    {
-      std::cout<<"============= LKDBWR =============="<< std::endl;
-    }
-  //return region number and dummy variables
-  newReg=0;   
-  newLttc=0;
-  flagErr=-1; 
-
-  return;
-}
-
-
-/*
- * G1RT
- */
-void g1rtwr(void)
-{
-  if(debug)
-    {
-      std::cout<<"============ G1RTWR ============="<<std::endl;
-    }
-    return;
-}
-
-/*
- * WrapIniHist
- */
 /*
 void inihwr(int& intHist)
 {
@@ -643,7 +488,6 @@
  * WrapSavHist
  */
 /*int isvhwr(const int& fCheck, const int& intHist)
->>>>>>> 3534fbf7
 {
   if(debug)
     {
@@ -657,10 +501,7 @@
     }
   return 1;
 }
-<<<<<<< HEAD
-=======
 */
->>>>>>> 3534fbf7
 
 /**************************************************************************************************/
 /******                                End of FLUKA stubs                                  ********/
