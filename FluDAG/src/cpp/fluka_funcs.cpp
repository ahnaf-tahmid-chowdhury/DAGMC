//----------------------------------*-C++, Fortran-*----------------------------------//
/*!
 * \file   ~/DAGMC/FluDAG/src/cpp/fluka_funcs.cpp
 * \author Julie Zachman 
 * \date   Mon Mar 22 2013 
 * \brief  Functions called by fluka
 * \note   After mcnp_funcs
 */
//---------------------------------------------------------------------------//
// $Id: 
//---------------------------------------------------------------------------//

#include "fluka_funcs.h"
#include "fludag_utils.h"

#include "DagWrappers.hh"
#include "dagmc_utils.hpp"

#include "MBInterface.hpp"
#include "MBCartVect.hpp"

#include "DagMC.hpp"
#include "moab/Types.hpp"
using moab::DagMC;

#include <limits>
#include <ios>
#include <iostream>
#include <iomanip>
#include <fstream>
#include <sstream>
#include <algorithm>
#include <assert.h>
#include <stdlib.h>
#include <string.h>
#include <unistd.h>
#include <set>
#include <cstring>

#ifdef CUBIT_LIBS_PRESENT
#include <fenv.h>
#endif

// globals

#define DAG DagMC::instance()

#define DGFM_SEQ   0
#define DGFM_READ  1
#define DGFM_BCAST 2

#ifdef ENABLE_RAYSTAT_DUMPS

#include <fstream>
#include <numeric>

static std::ostream* raystat_dump = NULL;

#endif 
#define DEBUG 1
/* These 37 strings are predefined FLUKA materials. Any ASSIGNMAt of unique 
 * materials not on this list requires a MATERIAL card. */
std::string flukaMatStrings[] = {"BLCKHOLE", "VACUUM", "HYDROGEN",
"HELIUM", "BERYLLIU", "CARBON", "NITROGEN", "OXYGEN", "MAGNESIU",      
"ALUMINUM", "IRON", "COPPER", "SILVER", "SILICON", "GOLD", "MERCURY",  
"LEAD", "TANTALUM", "SODIUM", "ARGON", "CALCIUM", "TIN", "TUNGSTEN",   
"TITANIUM", "NICKEL", "WATER", "POLYSTYR", "PLASCINT", "PMMA",         
"BONECOMP", "BONECORT", "MUSCLESK", "MUSCLEST", "ADTISSUE", "KAPTON",  
"POLYETHY", "AIR"};

int NUM_FLUKA_MATS = 37;

/* Create a set out of the hardcoded string array. */
std::set<std::string> FLUKA_mat_set(flukaMatStrings, flukaMatStrings+NUM_FLUKA_MATS); 

/* Maximum character-length of a cubit-named material property */
int MAX_MATERIAL_NAME_SIZE = 32;

bool debug = false; //true ;

/* Static values used by dagmctrack_ */

static DagMC::RayHistory history;
static int last_nps = 0;
static double last_uvw[3] = {0,0,0};
static std::vector< DagMC::RayHistory > history_bank;
static std::vector< DagMC::RayHistory > pblcm_history_stack;
static bool visited_surface = false;

static bool use_dist_limit = false;
static double dist_limit; // needs to be thread-local

MBEntityHandle next_surf; // the next suface the ray will hit
MBEntityHandle prev_surf; // the last value of next surface
MBEntityHandle PrevRegion; // the integer region that the particle was in previously

std::string ExePath() 
{
    int MAX_PATH = 256;
    char buffer[MAX_PATH];
    getcwd(  buffer, MAX_PATH );
    // std::string::size_type pos = std::string( buffer ).find_last_of( "\\/" );
    // return std::string( buffer ).substr( 0, pos);
    return std::string( buffer );
}
/**	
  dagmcinit_ is meant to be called from a fortran caller.  Strings have to be 
  accompanied by their length, and will need to be null-appended.
  Precondition:  cfile exists and is readable
*/
void dagmcinit_(char *cfile, int *clen,  // geom
                char *ftol,  int *ftlen, // faceting tolerance
                int *parallel_file_mode, // parallel read mode
                double* dagmc_version, int* moab_version, int* max_pbl )
{
        // Presumably this serves as output to a calling fortran program
        *dagmc_version= DAG->version();
        *moab_version = DAG->interface_revision();
        // terminate all filenames with null char
        cfile[*clen] = ftol[*ftlen] = '\0';
        // Call as if running with fluka (final param=true)
	cpp_dagmcinit(cfile, *parallel_file_mode, *max_pbl);
}


/** 
   cpp_dagmcinit is called directly from c++ or from a fortran-called wrapper.
  Precondition:  myfile exists and is readable
*/
void cpp_dagmcinit(std::string infile,         // geom
                int parallel_file_mode, // parallel read mode
                int max_pbl)
{
 
  MBErrorCode rval;

  // initialize this as -1 so that DAGMC internal defaults are preserved
  // user doesn't set this
  double arg_facet_tolerance = -1;
                                                                        
  // jcz: leave arg_facet_tolerance as defined on previous line
  // if ( *ftlen > 0 ) arg_facet_tolerance = atof(ftol);

  // read geometry
  std::cerr << "Loading " << infile << std::endl;
  rval = DAG->load_file(infile.c_str(), arg_facet_tolerance );
  if (MB_SUCCESS != rval) 
    {
      std::cerr << "DAGMC failed to read input file: " << infile << std::endl;
      exit(EXIT_FAILURE);
    }
 
  // initialize geometry
  rval = DAG->init_OBBTree();
  if (MB_SUCCESS != rval) 
    {
      std::cerr << "DAGMC failed to initialize geometry and create OBB tree" <<  std::endl;
      exit(EXIT_FAILURE);
    }
}

/**************************************************************************************************/
/******                                FLUKA stubs                                         ********/
/**************************************************************************************************/
/// From Flugg Wrappers
//---------------------------------------------------------------------------//

//---------------------------------------------------------------------------//
// jomiwr(..)
//---------------------------------------------------------------------------//
/// Initialization routine, was in WrapInit.c
void jomiwr(int & nge, const int& lin, const int& lou, int& flukaReg)
{
  if(debug)
    {
      std::cout << "================== JOMIWR =================" << std::endl;
    }
  // return FLUGG code to fluka
  // nge = 3;

  //Original comment:  returns number of volumes + 1
  unsigned int numVol = DAG->num_entities(3);
  flukaReg = numVol;

  if(debug)
    {
      std::cout << "Number of volumes: " << flukaReg << std::endl;
      std::cout << "================== Out of JOMIWR =================" << std::endl;
    }

  return;
}

//---------------------------------------------------------------------------//
// g_step(..)
//---------------------------------------------------------------------------//
//  returns approved step of particle and all variables 
//
void g_step(double& pSx, 
          double& pSy, 
          double& pSz, 
          double* pV,
          int& oldReg,         // pass through
          const int& oldLttc,  // ignore
          double& propStep,    // .
          int& nascFlag,       // .
          double& retStep,     // reset in this method
          int& newReg,         // return from callee
          double& saf,         // ignore
          int& newLttc,        // .
          int& LttcFlag,       // . 
          double* sLt,         // .
          int* jrLt)           // .
{
  double safety; // safety parameter

  if(debug)
    {
      std::cout<<"============= G_STEP	 =============="<<std::endl;    
      std::cout << "Position " << pSx << " " << pSy << " " << pSz << std::endl;
      std::cout << "Direction vector " << pV[0] << " " << pV[1] << " " << pV[2] << std::endl;
      std::cout << "Oldreg = " << oldReg << std::endl;
      std::cout << "PropStep = " << propStep << std::endl;
    }
  
  double point[3] = {pSx,pSy,pSz};
  double dir[3]   = {pV[0],pV[1],pV[2]};  

  g_fire(oldReg, point, dir, propStep, retStep, newReg); // fire a ray 

  if(debug)
    {
      std::cout << "saf = " << saf << std::endl;
      std::cout << std::setw(20) << std::scientific;
      std::cout << "newReg = " << newReg << " retStep = " << retStep << std::endl;
    }

  return;
}

//---------------------------------------------------------------------------//
// void g_fire(int& oldRegion, double point[], double dir[], 
//              double &propStep, double& retStep,  int& newRegion)
//---------------------------------------------------------------------------//
// oldRegion - the region of the particle's current coordinates
// point     - the particle's coordinate location vector
// dir       - the direction vector of the particle's current path (ray)
// propStep  - ??
// retStep   - returned as the distance from the particle's current location, along its ray, to the next boundary
// newRegion - gotten from the value returned by DAG->next_vol
// newRegion is gotten from the volue returned by DAG->next_vol
void g_fire(int& oldRegion, double point[], double dir[], double &propStep, double& retStep,  int& newRegion)
{

  /*
  if (PrevRegion != oldRegion) // if the particle is not in the correct volume since could be a banked history
    {
      int dummy;
      int errFlg;
      f_look(point[0],point[1],point[2],dir,0,dummy,oldRegion,errFlg,dummy); // where is particle
    }
  */

  if(debug)
  {
      std::cout<<"============= g_fire =============="<<std::endl;    
      std::cout << "Point " << point[0] << " " << point[1] << " " << point[2] << std::endl;
      std::cout << "Direction vector " << dir[0] << " " << dir[1] << " " << dir[2] << std::endl;
  }
  MBEntityHandle vol = DAG->entity_by_index(3,oldRegion);
  double next_surf_dist;
  MBEntityHandle newvol = 0;

  next_surf = prev_surf;

  // vol = check_reg(vol,point,dir); // check we are where we say we are
  oldRegion = DAG->index_by_handle(vol);
  // next_surf is a global
  MBErrorCode result = DAG->ray_fire(vol, point, dir, next_surf, next_surf_dist );
  if ( result != MB_SUCCESS )
    {
      std::cout << "DAG ray fire error" << std::endl;
      exit(0);
    }

  retStep = next_surf_dist; // the returned step length is the distance to next surf

  if ( next_surf == 0 ) // if next_surface is 0 then we are lost
    {
      std::cout << "!!! Lost Particle !!! " << std::endl;
      std::cout << "in region, " << oldRegion << " aka " << DAG->entity_by_index(3,oldRegion) << std::endl;  

      std::cout.precision(25);
      std::cout << std::scientific ; 
      std::cout << "position of particle " << point[0] << " " << point[1] << " " << point[2] << std::endl;
      std::cout << " traveling in direction " << dir[0] << " " << dir[1] << " " << dir[2] << std::endl;
      std::cout << "!!! Lost Particle !!!" << std::endl;
      exit(0);
    }
  
  if ( propStep > retStep ) // will cross into next volume next step
    {
      MBErrorCode rval = DAG->next_vol(next_surf,vol,newvol);
      newRegion = DAG->index_by_handle(newvol);
      retStep = retStep ; // path limited by geometry
    }
  else
    {
      newRegion = oldRegion;
      retStep = propStep; //physics limits step
      next_surf = prev_surf;
    }

  PrevRegion = newRegion; // particle will be moving to PrevRegion upon next entry.

  if(debug)
  {
     std::cout << "Region on other side of surface is  = " << newRegion << \
                  ", Distance to next surf is " << retStep << std::endl;
  }

  prev_surf = next_surf;

  return;
}
///////			End g_step and g_fire
/////////////////////////////////////////////////////////////////////

//---------------------------------------------------------------------------//
// normal
//---------------------------------------------------------------------------//
// Local wrapper for fortran-called, f_normal.  This function is supplied for testing
// purposes.  Its signature shows what parameters are being used in our wrapper 
// implementation.  
// Any FluDAG calls to f_normal should use this call instead.
// ASSUMES:  no ray history
// Notes
// - direction is not taken into account 
// - curRegion is not currently used.  It is expected to be implemented as a check
//   on what the sign of the normal should be.  It is used in a call to DAG->surface_sense
int  normal (double& posx, double& posy, double& posz, double *norml, int& curRegion)
{
   int flagErr; 
   int dummyReg;
   double dummyDirx, dummyDiry, dummyDirz;
   f_normal(posx, posy, posz, dummyDirx, dummyDiry, dummyDirz, norml, curRegion, dummyReg, flagErr);
   return flagErr;
}
//---------------------------------------------------------------------------//
// f_normal(..)
//---------------------------------------------------------------------------//
/// From Flugg Wrappers WrapNorml.cc
//  Note:  The normal is calculated at the point on the surface nearest the 
//         given point
// ASSUMES:  Point is on the boundary
// Parameters Set:
//     norml vector
//     flagErr = 0 if ok, !=0 otherwise
// Does NOT set any region, point or direction vector.
// Globals used:
//     next_surf, set by ray_fire 
void f_normal(double& pSx, double& pSy, double& pSz,
            double& pVx, double& pVy, double& pVz,
	    double* norml, const int& oldRegion, 
	    const int& newReg, int& flagErr)
{
  if(debug)
  {
      std::cout << "============ NRMLWR =============" << std::endl;
  }

<<<<<<< HEAD

  MBEntityHandle OldReg = DAG -> entity_by_index(3,oldRegion); // entity handle
  double xyz[3] = {pSx,pSy,pSz}; //position vector
  double uvw[3] = {pVx,pVy,pVz}; //particl directoin
  int result; // particle is entering or leaving

  MBErrorCode ErrorCode = DAG->test_volume_boundary( OldReg, next_surf,xyz,uvw, result);  // see if we are on boundary
  ErrorCode = DAG->get_angle(next_surf,xyz,norml); 
  // result = 1 entering, 0 leaving
  if ( result == 0 ) // vector should point towards OldReg
=======
  flagErr=0;
  double xyz[3] = {pSx, pSy, pSz}; 
  MBErrorCode ErrorCode = DAG->get_angle(next_surf,xyz,norml); 
  if(ErrorCode != MB_SUCCESS)
  {
      std::cout << "Could not determine normal" << std::endl;
      flagErr = 2;
      return;
  }
  // sense of next_surf with respect to oldRegion (volume)
  int sense = getSense(oldRegion);
  if (sense == -1 )
>>>>>>> fd7be921
    {
      norml[0] = norml[0]*-1.0;
      norml[1] = norml[1]*-1.0;
      norml[2] = norml[2]*-1.0;
    }

  if(debug)
  {
      std::cout << "Normal: " << norml[0] << ", " << norml[1] << ", " << norml[2]  << std::endl;
  }
  return;
}
//---------------------------------------------------------------------------//
// getSense(..)
//---------------------------------------------------------------------------//
// Helper function
int getSense(int region)
{

  int sense;  // sense of next_surf with respect to oldRegion (volume)

  MBEntityHandle vol = DAG->entity_by_index(3, region);
 
  MBErrorCode ErrorCode = DAG->surface_sense(vol, next_surf, sense); 
  if(false)
  {
      std::cout << "Sense of next_surf with respect to the region is " << sense << std::endl;
  }
  return sense; 
} 
///////			End f_normal, normal, and getSense(..)
/////////////////////////////////////////////////////////////////////

//---------------------------------------------------------------------------//
// look(..)
//---------------------------------------------------------------------------//
// Testable local wrapper for fortran-called, f_look
// This function signature shows what parameters are being used in our wrapper implementation
// oldRegion is looked at if we are no a boundary, but it is not set.
// ASSUMES:  position is not on a boundary
// RETURNS: nextRegion, the region the given point is in 
int look( double& posx, double& posy, double& posz, double* dir, int& oldRegion)
{
   int flagErr;
   int lattice_dummy;  // not used
   int nextRegion;     
   f_look(posx, posy, posz, dir, oldRegion, lattice_dummy, nextRegion, flagErr, lattice_dummy);
   return nextRegion;
}
//---------------------------------------------------------------------------//
// f_look(..)
//---------------------------------------------------------------------------//
// Wrapper for localisation of starting point of particle.
//
// Question:  Should pV, the direction vector, be used?  The Flugg wrapper
//            code passes it to a geant call 
//           "ptrNavig->LocateGlobalPointAndUpdateTouchable()"
//////////////////////////////////////////////////////////////////
// This function answers the question What volume is the point in?  
// oldReg - not looked at UNLESS the volume is on the boundary, then newReg=oldReg
// nextRegion - set to the volume index the point is in.
// ToDo:  Is there an error condition for the flagErr that is guaranteed not to be equal to the next region?
//        Find a way to make use of the error return from point_in_volume
void f_look(double& pSx, double& pSy, double& pSz,
          double* pV, const int& oldReg, const int& oldLttc,
          int& nextRegion, int& flagErr, int& newLttc)
{
  if(debug)
  {
      std::cout << "======= LKWR =======" << std::endl;
      std::cout << "position is " << pSx << " " << pSy << " " << pSz << std::endl; 
  }

  double xyz[] = {pSx, pSy, pSz};       // location of the particle (xyz)
  const double dir[] = {pV[0],pV[1],pV[2]};
  // Initialize to outside boundary.  This value can be 0 or +/-1 for ouside, inside, or on boundary.
  // ToDo:  Should this be initialized at all?  Or should it be initialized to an invalide number?
  int is_inside = 0;                    
  int num_vols = DAG->num_entities(3);  // number of volumes

  for (int i = 1 ; i <= num_vols ; i++) // loop over all volumes
    {
      MBEntityHandle volume = DAG->entity_by_index(3, i); // get the volume by index
      // No ray history 
      MBErrorCode code = DAG->point_in_volume(volume, xyz, is_inside,dir);

      // check for non error
      if(MB_SUCCESS != code) 
	{
	  std::cout << "Error return from point_in_volume!" << std::endl;
	  flagErr = -33;
	  return;
	}

      if ( is_inside == 1 ) // we are inside the cell tested
	{
	  nextRegion = i;
          //BIZARRELY - WHEN WE ARE INSIDE A VOLUME, BOTH, nextRegion has to equal flagErr
	  flagErr = nextRegion;
	  return;	  
	}
      else if ( is_inside == -1 )
	{
	  std::cout << "We cannot be here" << std::endl;
	  exit(0);
	}
    }  // end loop over all volumes

  // ToDo:  remove?  jcz
  //special_check(xyz,dir,nextRegion);
  // if we return update xyz
  //pSx=xyz[0];
  //pSy=xyz[1];
  //pSz=xyz[2];
  // if we are here do slow check
  slow_check(xyz,dir,nextRegion);
  flagErr = nextRegion; // return nextRegion
  return;
}

//---------------------------------------------------------------------------//
// slow_check(..)
//---------------------------------------------------------------------------//
// Helper function
void slow_check(double pos[3], const double dir[3], int &oldReg)
{
  std::cout << pos[0] << " " << pos[1] << " " << pos[2] << std::endl;
  std::cout << dir[0] << " " << dir[1] << " " << dir[2] << std::endl;
  int num_vols = DAG->num_entities(3);  // number of volumes
  int is_inside = 0;
  for (int i = 1 ; i <= num_vols ; i++) // loop over all volumes
    {
      MBEntityHandle volume = DAG->entity_by_index(3, i); // get the volume by index
      MBErrorCode code = DAG->point_in_volume(volume, pos, is_inside,dir); 
      if ( code != MB_SUCCESS)
	{
	 std::cout << "Failure from point in volume" << std::endl;
	 exit(0);
	}

      if ( is_inside == 1) // if in volume
	{
	  oldReg = DAG->index_by_handle(volume); //set oldReg
	  std::cout << pos[0] << " " << pos[1] << " " << pos[2] << " " << oldReg << std::endl;
	  return;
	}
    }

  std::cout << "FAILED SLOW CHECK" << std::endl;
  exit(0);
}

//---------------------------------------------------------------------------//
// check_reg(..)
//---------------------------------------------------------------------------//
// NOT CALLED - Helper function
// check we are where we say we are
MBEntityHandle check_reg(MBEntityHandle volume, double point[3], double dir[3]) 
{
  int is_inside;
  MBErrorCode code = DAG->point_in_volume(volume, point, is_inside,dir); 
  if (is_inside == 1 )
    {
      // we are where we say we are
      return volume;
    }
  else
    {
      int num_vols = DAG->num_entities(3);  // number of volumes
      for (int i = 1 ; i <= num_vols ; i++) // loop over all volumes
	{
	  MBEntityHandle volume = DAG->entity_by_index(3, i); // get the volume by index
	  MBErrorCode code = DAG->point_in_volume(volume, point, is_inside,dir); 
	  if ( is_inside == 1) // if in volume
	    {
	      return volume;
	    }
	}
      std::cout.precision(25);
      std::cout << std::scientific ; 
      std::cout << "position of particle " << point[0] << " " << point[1] << " " << point[2] << std::endl;
      std::cout << " traveling in direction " << dir[0] << " " << dir[1] << " " << dir[2] << std::endl;
      std::cout << "particle not nowhere" << std::endl;
      exit(0);
    }
}

// ToDo:  remove? jcz
//---------------------------------------------------------------------------//
// special_check(..)
//---------------------------------------------------------------------------//
// NOT CALLED - Helper function
/*
void special_check(double pos[3],const double dir[3], int& oldReg)
{
  int num_vols = DAG->num_entities(3);  // number of volumes
  int counter = 0; //
  int is_inside = 0;
  do 
    {
      // bump particle position along dir
      pos[0]=pos[0]+(dir[0]*1.0e-9);
      pos[1]=pos[1]+(dir[1]*1.0e-9);
      pos[2]=pos[2]+(dir[2]*1.0e-9);

      for (int i = 1 ; i <= num_vols ; i++) // loop over all volumes
	{
	  MBEntityHandle volume = DAG->entity_by_index(3, i); // get the volume by index
	  MBErrorCode code = DAG->point_in_volume(volume, pos, is_inside,dir); 
	  if ( is_inside == 1) // if in volume
	    {
	      std::cout << "had to bump " << counter << " times" << std::endl;
	      oldReg = DAG->index_by_handle(volume); //set oldReg
	      return;
	    }
	}
      counter++;
    }
  while ( is_inside != 0 );
}
*/
void f_lookdb(double& pSx, double& pSy, double& pSz,
	    double* pV, const int& oldReg, const int& oldLttc,
	    int& newReg, int& flagErr, int& newLttc)
{
  if(debug)
    {
      std::cout<<"============= F_LooKDB =============="<< std::endl;
    }
  //return region number and dummy variables
  newReg=0;   
  newLttc=0;
  flagErr=-1; 

  return;
}


/*
 * f_g1rt
 */
void f_g1rt(void)
{
  if(debug)
    {
      std::cout<<"============ F_G1RT ============="<<std::endl;
    }
    return;
}

// Set DNEAR option if needed
int f_idnr(const int & nreg, const int & mlat) 

{
	std::cerr<<"================== F_IDNR ================="<<std::endl;

// returns 0 if user doesn't want Fluka to use DNEAR to compute the 
// step (the same effect is obtained with the GLOBAL (WHAT(3)=-1)
// card in fluka input), returns 1 if user wants Fluka always to use DNEAR.

	return 0;
}
/**************************************************************************************************/
/******                                End of FLUKA stubs                                  ********/
/**************************************************************************************************/

/*
void dagmcwritefacets_(char *ffile, int *flen)  // facet file
{
    // terminate all filenames with null char
  ffile[*flen]  = '\0';

  MBErrorCode rval = DAG->write_mesh(ffile,*flen);
  if (MB_SUCCESS != rval) {
    std::cerr << "DAGMC failed to write mesh file: " << ffile <<  std::endl;
    exit(EXIT_FAILURE);
  }

  return;

}
*/
/**
 * Helper function for parsing DagMC properties that are integers.
 * Returns true on success, false if property does not exist on the volume,
 * in which case the result is unmodified.
 * If DagMC throws an error, calls exit().
 */
static bool get_int_prop( MBEntityHandle vol, int cell_id, const std::string& property, int& result ){

  MBErrorCode rval;
  if( DAG->has_prop( vol, property ) ){
    std::string propval;
    rval = DAG->prop_value( vol, property, propval );
    if( MB_SUCCESS != rval ){ 
      std::cerr << "DagMC failed to get expected property " << property << " on cell " << cell_id << std::endl;
      std::cerr << "Error code: " << rval << std::endl;
      exit( EXIT_FAILURE );
    }
    const char* valst = propval.c_str();
    char* valend;
    result = strtol( valst, &valend, 10 );
    if( valend[0] != '\0' ){
      // strtol did not consume whole string
      std::cerr << "DagMC: trouble parsing '" << property <<"' value (" << propval << ") for cell " << cell_id << std::endl;
      std::cerr << "       the parsed value is " << result << ", using that." << std::endl;
    }
    return true;
  }
  else return false;

}

/**
 * Helper function for parsing DagMC properties that are doubles.
 * Returns true on success, false if property does not exist on the volume,
 * in which case the result is unmodified.
 * If DagMC throws an error, calls exit().
 */
static bool get_real_prop( MBEntityHandle vol, int cell_id, const std::string& property, double& result ){

  MBErrorCode rval;
  if( DAG->has_prop( vol, property ) ){
    std::string propval;
    rval = DAG->prop_value( vol, property, propval );
    if( MB_SUCCESS != rval ){ 
      std::cerr << "DagMC failed to get expected property " << property << " on cell " << cell_id << std::endl;
      std::cerr << "Error code: " << rval << std::endl;
      exit( EXIT_FAILURE );
    }
    const char* valst = propval.c_str();
    char* valend;
    result = strtod( valst, &valend );
    if( valend[0] != '\0' ){
      // strtod did not consume whole string
      std::cerr << "DagMC: trouble parsing '" << property <<"' value (" << propval << ") for cell " << cell_id << std::endl;
      std::cerr << "       the parsed value is " << result << ", using that." << std::endl;
    }
    return true;
  }
  else return false;

}

// take a string like "surf.flux.n", a key like "surf.flux", and a number like 2,
// If the first part of the string matches the key, remove the key from the string (leaving, e.g. ".n")
// and return the number.
static int tallytype( std::string& str, const char* key, int ret )
{
  if( str.find(key) == 0 ){
    str.erase( 0, strlen(key) );
    return ret;
  }
  return 0;
}

//---------------------------------------------------------------------------//
// get_tallyspec(..)
//---------------------------------------------------------------------------//
/// Needed by fludagwrite
// given a tally specifier like "1.surf.flux.n", return a printable card for the specifier
// and set 'dim' to 2 or 3 depending on whether its a surf or volume tally
static char* get_tallyspec( std::string spec, int& dim ){

  if( spec.length() < 2 ) return NULL;
  const char* str = spec.c_str();
  char* p;

  int ID = strtol( str, &p, 10 );
  if( p == str ) return NULL; // did not find a number at the beginning of the string
  if( *p != '.' ) return NULL; // did not find required separator
  str = p + 1;

  if( strlen(str) < 1 ) return NULL;

  std::string tmod;
  if( str[0] == 'q' ){
    tmod = "+"; 
    str++;
  }
  else if( str[0] == 'e' ){
    tmod = "*";
    str++;
  }
  
  std::string remainder(str);
  int type = 0;
  type = tallytype( remainder, "surf.current", 1 );
  if(!type) type = tallytype( remainder, "surf.flux", 2 );
  if(!type) type = tallytype( remainder, "cell.flux", 4 );
  if(!type) type = tallytype( remainder, "cell.heating", 6 );
  if(!type) type = tallytype( remainder, "cell.fission", 7 );
  if(!type) type = tallytype( remainder, "pulse.height", 8 );
  if( type == 0 ) return NULL;

  std::string particle = "n";
  if( remainder.length() >= 2 ){
    if(remainder[0] != '.') return NULL;
    particle = remainder.substr(1);
  }
  
  char* ret = new char[80];
  sprintf( ret, "%sf%d:%s", tmod.c_str(), (10*ID+type), particle.c_str() );

  dim = 3;
  if( type == 1 || type == 2 ) dim = 2;
  return ret;

}

//---------------------------------------------------------------------------//
// fludagwrite_assignma
//---------------------------------------------------------------------------//
/// Called from mainFludag when only one argument is given to the program.
//  This function writes out a simple numerical material assignment to the named argument file
//  Example usage:  mainFludag dagmc.html
//  Outputs
//           mat.inp  contains MATERIAL and ASSIGNMAt records for the input geometry.
//                    The MATERIAL is gotten by parsing the Cubit volume name on underscores.  
//                    The string after "M_" is considered to be t he material for that volume.
//                    There are no MATERIAL cards for the materials in the FLUKA_mat_set list
//                    For the remaining materials, there is one MATERIAL card apiece (no dups)
//                    User-named (not predefined) materials are TRUNCATED to 8 chars.
//                    User-named material id's start at 25 and increment by 1 for each MATERIAL card
//           index-id.txt  Map of FluDAG volume index vs Cubit volume ids, for info only.
//  Note that a preprocessing step to this call sets up the the DAG object that contains 
//  all the geometry information contained in dagmc.html.  
//  the name of the (currently hardcoded) output file is "mat.inp"
//  The graveyard is assumed to be the last region.
void fludagwrite_assignma(std::string lfname)  // file with cell/surface cards
{
  int num_vols = DAG->num_entities(3);
  std::cout << __FILE__ << ", " << __func__ << ":" << __LINE__ << "_______________" << std::endl;
  std::cout << "\tnum_vols is " << num_vols << std::endl;
  MBErrorCode ret;
  MBEntityHandle entity = 0;
  int id;

  std::vector< std::string > keywords;
  ret = DAG->detect_available_props( keywords );
  // parse data from geometry so that property can be found
  ret = DAG->parse_properties( keywords );

  if (MB_SUCCESS != ret) 
  {
    std::cerr << "DAGMC failed to parse metadata properties" <<  std::endl;
    exit(EXIT_FAILURE);
  }
  // Preprocessing loop:  make a string, "props",  for each vol entity
  // This loop could be removed if the user doesn't care to see terminal output
  std::cout << "Property list: " << std::endl;
  for (unsigned i=1; i<=num_vols; i++)
  {
     
      std::string props = mat_property_string(i, keywords);
      id = DAG->id_by_index(3, i);
      if (props.length()) 
      {
         std::cout << "Vol " << i << ", id=" << id << ": parsed props: " << props << std::endl; 
      }
      else
      {
         std::cout << "Vol " << i << ", id=" << id << " has no props: " <<  std::endl; 
      }
  }

  // Open an outputstring for mat.inp
  std::ostringstream ostr;
  // Open an outputstring for index-id table and put a header in it
  std::ostringstream idstr;
  idstr << std::setw(5) <<  "Index" ;
  idstr << std::setw(5) <<  "   Id" << std::endl;

  // Prepare a list to contain unique materials not in Flulka's list
  std::list<std::string> uniqueMatList;

  // Loop through 3d entities.  In model_complete.h5m there are 90 vols
  std::vector<std::string> vals;
  std::string material;
  char buffer[MAX_MATERIAL_NAME_SIZE];
  for (unsigned i = 1 ; i <= num_vols ; i++)
  {
      vals.clear();
      entity = DAG->entity_by_index(3, i);
      id = DAG->id_by_index(3, i);
      // Create the id-index string for this vol
      idstr << std::setw(5) << std::right << i;
      idstr << std::setw(5) << std::right << id << std::endl;
      // Create the mat.inp string for this vol
      if (DAG->has_prop(entity, "graveyard"))
      {
	 ostr << std::setw(10) << std::left  << "ASSIGNMAt";
	 ostr << std::setw(10) << std::right << "BLCKHOLE";
	 ostr << std::setw(10) << std::right << i << std::endl;
      }
      else if (DAG->has_prop(entity, "M"))
      {
         ret = DAG->prop_values(entity, "M", vals);
         if (vals.size() >= 1)
         {
            // Make a copy of string in vals[0]; full string needs to be compared to
            // FLUKA materials list; copy is for potential truncation
            std::strcpy(buffer, vals[0].c_str());
            material = std::string(buffer);
            
            if (vals[0].size() > 8)
            {
               material.resize(8);
            }
            if (FLUKA_mat_set.find(vals[0]) == FLUKA_mat_set.end())
            {
                // current material is not in the pre-existing FLUKA material list
                uniqueMatList.push_back(material); 
                std::cerr << "Adding material " << material << " to the MATERIAL card list" << std::endl;
            }
         }
         else
         {
            material = "moreThanOne";
         }
	 ostr << std::setw(10) << std::left  << "ASSIGNMAt";
	 ostr << std::setw(10) << std::right << material;
	 ostr << std::setw(10) << std::right << i << std::endl;
      }
  }
  // Finish the ostr with the implicit complement card
  std::string implicit_comp_comment = "* The next volume is the implicit complement";
  ostr << implicit_comp_comment << std::endl;
  ostr << std::setw(10) << std::left  << "ASSIGNMAt";
  ostr << std::setw(10) << std::right << "VACUUM";
  ostr << std::setw(10) << std::right << num_vols+1 << std::endl;

  // Process the uniqueMatList list so that it truly is unique
  uniqueMatList.sort();
  uniqueMatList.unique();
  // Print the final list
  if (debug)
  {
     std::list<std::string>::iterator it; 
     for (it=uniqueMatList.begin(); it!=uniqueMatList.end(); ++it)
     {
        std::cerr << *it << std::endl;
     }
  
     // Show the output string just created
     std::cout << ostr.str();
  }

  // Prepare an output file of the given name; put a header and the output string in it
  std::ofstream lcadfile( lfname.c_str());
  std::string header = "*...+....1....+....2....+....3....+....4....+....5....+....6....+....7...";
  if (uniqueMatList.size() != 0)
  {
     int matID = 25;
     lcadfile << header << std::endl;
     std::list<std::string>::iterator it; 
     for (it=uniqueMatList.begin(); it!=uniqueMatList.end(); ++it)
     {
        lcadfile << std::setw(10) << std::left << "MATERIAL";
        lcadfile << std::setw(10) << std::right << "";
        lcadfile << std::setw(10) << std::right << "";
        lcadfile << std::setw(10) << std::right << "";
        lcadfile << std::setw(10) << std::right << ++matID;
        lcadfile << std::setw(10) << std::right << "";
        lcadfile << std::setw(10) << std::right << "";
        lcadfile << std::setw(10) << std::left << *it << std::endl;
     }
  }
  lcadfile << header << std::endl;
  lcadfile << ostr.str();
  lcadfile.close();

  // Prepare an output file named "index_id.txt" for idstr
  std::string index_id_filename = "index_id.txt";
  std::ofstream index_id(index_id_filename.c_str());
  index_id << idstr.str();
  index_id.close(); 
  std::cerr << "Writing lcad file = " << lfname << std::endl; 
// Before opening file for writing, check for an existing file
/*
  if( lfname != "lcad" ){
    // Do not overwrite a lcad file if it already exists, except if it has the default name "lcad"
    if( access( lfname.c_str(), R_OK ) == 0 ){
      std::cout << "DagMC: reading from existing lcad file " << lfname << std::endl;
      return; 
    }
  }
*/

}

//---------------------------------------------------------------------------//
// mat_property_string
//---------------------------------------------------------------------------//
// For a given volume, find the values of all properties named "MAT".   
// Create a string with these properites
// Modified from make_property_string
// This function helps with debugging, but is not germane to writing cards.
std::string mat_property_string (int index, std::vector<std::string> &properties)
{
  ErrorCode ret;
  std::string propstring;
  EntityHandle entity = DAG->entity_by_index(3,index);
  int id = DAG->id_by_index(3, index);
  for (std::vector<std::string>::iterator p = properties.begin(); p != properties.end(); ++p)
  {
     if ( DAG->has_prop(entity, *p) )
     {
        std::vector<std::string> vals;
        ret = DAG->prop_values(entity, *p, vals);
        CHECKERR(*DAG, ret);
        propstring += *p;
        if (vals.size() == 1)
        {
 	   propstring += "=";
           propstring += vals[0];
        }
        else if (vals.size() > 1)
        {
 	   // this property has multiple values; list within brackets
           propstring += "=[";
	   for (std::vector<std::string>::iterator i = vals.begin(); i != vals.end(); ++i)
           {
	       propstring += *i;
               propstring += ",";
           }
           // replace the last trailing comma with a close bracket
           propstring[ propstring.length() -1 ] = ']';
        }
        propstring += ", ";
     }
  }
  if (propstring.length())
  {
     propstring.resize( propstring.length() - 2); // drop trailing comma
  }
  return propstring;
}

//---------------------------------------------------------------------------//
// make_property_string
//---------------------------------------------------------------------------//
// For a given volume, find all properties associated with it, and any and all 
//     values associated with each property
// Copied and modified from obb_analysis.cpp
static std::string make_property_string (EntityHandle eh, std::vector<std::string> &properties)
{
  ErrorCode ret;
  std::string propstring;
  for (std::vector<std::string>::iterator p = properties.begin(); p != properties.end(); ++p)
  {
     if ( DAG->has_prop(eh, *p) )
     {
        std::vector<std::string> vals;
        ret = DAG->prop_values(eh, *p, vals);
        CHECKERR(*DAG, ret);
        propstring += *p;
        if (vals.size() == 1)
        {
 	   propstring += "=";
           propstring += vals[0];
        }
        else if (vals.size() > 1)
        {
 	   // this property has multiple values; list within brackets
           propstring += "=[";
	   for (std::vector<std::string>::iterator i = vals.begin(); i != vals.end(); ++i)
           {
	       propstring += *i;
               propstring += ",";
           }
           // replace the last trailing comma with a close bracket
           propstring[ propstring.length() -1 ] = ']';
        }
        propstring += ", ";
     }
  }
  if (propstring.length())
  {
     propstring.resize( propstring.length() - 2); // drop trailing comma
  }
  return propstring;
}

//////////////////////////////////////////////////////////////////////////
/////////////
/////////////		region2name - modified from dagmcwrite
/////////////
//////////////////////////////////////////////////////////////////////////
void region2name(int volindex, char *vname )  // file with cell/surface cards
{
  MBErrorCode rval;

  std::vector< std::string > fluka_keywords;
  fluka_keywords.push_back( "mat" );
  fluka_keywords.push_back( "rho" );
  fluka_keywords.push_back( "comp" );
  fluka_keywords.push_back( "graveyard" );

  // parse data from geometry
  rval = DAG->parse_properties (fluka_keywords);
  if (MB_SUCCESS != rval) {
    std::cerr << "DAGMC failed to parse metadata properties" <<  std::endl;
    exit(EXIT_FAILURE);
  }

// std::ostringstream ostr;

  int cmat = 0;
  double crho;

  MBEntityHandle vol = DAG->entity_by_index( 3, volindex );
  int cellid = DAG->id_by_index( 3, volindex);

  bool graveyard = DAG->has_prop( vol, "graveyard" );

  std::ostringstream istr;
  if( graveyard )
  {
     istr << "BLCKHOLE";
     if( DAG->has_prop(vol, "comp") )
     {
       // material for the implicit complement has been specified.
       get_int_prop( vol, cellid, "mat", cmat );
       get_real_prop( vol, cellid, "rho", crho );
       std::cout << "Detected material and density specified for implicit complement: " << cmat <<", " << crho << std::endl;
     }
   }
   else if( DAG->is_implicit_complement(vol) )
   {
      istr << "mat_" << cmat;
      if( cmat != 0 ) istr << "_rho_" << crho;
   }
   else
   {
      int mat = 0;
      get_int_prop( vol, cellid, "mat", mat );

      if( mat == 0 )
      {
        istr << "0";
      }
      else
      {
        double rho = 1.0;
        get_real_prop( vol, cellid, "rho", rho );
        istr << "mat_" << mat << "_rho_" << rho;
      }
   }
   char *cstr = new char[istr.str().length()+1];
   std:strcpy(cstr,istr.str().c_str());
   vname = cstr;
}

//////////////////////////////////////////////////////////////////////////
/////////////
/////////////		fludagwrite_mat - modified from dagmcwrite
/////////////
//////////////////////////////////////////////////////////////////////////
void fludagwrite_mat(std::string fname )  // file with cell/surface cards
{
  MBErrorCode rval;

  std::cout << __FILE__ << ", " << __func__ << ":" << __LINE__ << "_______________" << std::endl;
  std::vector< std::string > fluka_keywords;

  fluka_keywords.push_back( "mat" );
  fluka_keywords.push_back( "comp" );
  fluka_keywords.push_back( "graveyard" );
  

  // parse data from geometry
  rval = DAG->parse_properties (fluka_keywords);
  if (MB_SUCCESS != rval) {
    std::cerr << "DAGMC failed to parse metadata properties" <<  std::endl;
    exit(EXIT_FAILURE);
  }

  std::cerr << "Going to write file = " << fname << std::endl;
  // Before opening file for writing, check for an existing file
  if( fname != "lcad" ){
    // Do not overwrite a lcad file if it already exists, except if it has the default name "lcad"
    if( access( fname.c_str(), R_OK ) == 0 ){
      std::cout << "DagMC: reading from existing lcad file " << fname << std::endl;
      return; 
    }
  }

  int num_cells = DAG->num_entities( 3 );
  int cmat = 0;

  // Open an outputstring
  std::ostringstream ostr;

  // write the cell cards
  for( int i = 1; i <= num_cells; ++i ){

    MBEntityHandle vol = DAG->entity_by_index( 3, i );
    int cellid = DAG->id_by_index( 3, i );

    // for model_complete goes from 1-88, 93, 94
    ostr << std::setw(10) << std::left  << "ASSIGNMAT";

    bool graveyard = DAG->has_prop( vol, "graveyard" );

    if( graveyard )
    {
      // lcadfile << "BLCKHOLE";
      ostr << "BLCKHOLE";
      if( DAG->has_prop(vol, "comp") )
      {
        // material for the implicit complement has been specified.
        get_int_prop( vol, cellid, "mat", cmat );
      }
    }
    else if( DAG->is_implicit_complement(vol) )
    {
      // lcadfile << "mat_" << cmat;
      // lcadfile << " $ implicit complement";
      ostr << "mat_" << cmat;
      ostr << " $ implicit complement";
    }
    else
    {
      int mat = 0;
      get_int_prop( vol, cellid, "mat", mat );

      if( mat == 0 )
      {
        // lcadfile << "0";
        ostr << std::setw(10) << std::right << "0";
      }
      else
      {
        ostr << std::setw(10) << std::right << "mat_" << mat;
      }
    }

    ostr << std::setw(10) << std::right << cellid << std::endl;
  } // end iteration through cells

  // Show the output string just created
  std::cout << ostr.str();

  // Prepare an output file of the given name; put a header and the output string in it
  std::ofstream lcadfile( fname.c_str() );
  std::string header = "*...+....1....+....2....+....3....+....4....+....5....+....6....+....7...";
  lcadfile << header << std::endl;
  lcadfile << ostr.str();

  std::cerr << "Writing lcad file = " << fname << std::endl;
}

//////////////////////////////////////////////////////////////////////////
/////////////
/////////////		fludagwrite modified from dagmcwritemcnp_
/////////////
//////////////////////////////////////////////////////////////////////////
// void dagmcwritemcnp_(char *lfile, int *llen)  // file with cell/surface cards
void fludagwrite(std::string fname )  // file with cell/surface cards
{
  MBErrorCode rval;

  // lfile[*llen]  = '\0';

  std::vector< std::string > fluka_keywords;
  std::map< std::string, std::string > fluka_keyword_synonyms;

  fluka_keywords.push_back( "mat" );
  fluka_keywords.push_back( "rho" );
  fluka_keywords.push_back( "comp" );
  fluka_keywords.push_back( "imp.n" );
  fluka_keywords.push_back( "imp.p" );
  fluka_keywords.push_back( "imp.e" );
  fluka_keywords.push_back( "tally" );
  fluka_keywords.push_back( "spec.reflect" );
  fluka_keywords.push_back( "white.reflect" );
  fluka_keywords.push_back( "graveyard" );
  
  // fluka_keyword_synonyms[ "rest.of.world" ] = "graveyard";
  // fluka_keyword_synonyms[ "outside.world" ] = "graveyard";

  // parse data from geometry
  rval = DAG->parse_properties (fluka_keywords);
  if (MB_SUCCESS != rval) {
    std::cerr << "DAGMC failed to parse metadata properties" <<  std::endl;
    exit(EXIT_FAILURE);
  }

  std::cerr << "Going to write an lcad file = " << fname << std::endl;
  // Before opening file for writing, check for an existing file
  if( fname != "lcad" ){
    // Do not overwrite a lcad file if it already exists, except if it has the default name "lcad"
    if( access( fname.c_str(), R_OK ) == 0 ){
      std::cout << "DagMC: reading from existing lcad file " << fname << std::endl;
      return; 
    }
  }

  std::ofstream lcadfile( fname.c_str() );

  int num_cells = DAG->num_entities( 3 );
  int num_surfs = DAG->num_entities( 2 );

  int cmat = 0;
  double crho, cimp = 1.0;

  // write the cell cards
  for( int i = 1; i <= num_cells; ++i ){

    MBEntityHandle vol = DAG->entity_by_index( 3, i );
    int cellid = DAG->id_by_index( 3, i );
    // set default importances for p and e to negative, indicating no card should be printed.
    double imp_n = 1, imp_p = -1, imp_e = -1;

    if( DAG->has_prop( vol, "imp.n" )){
      get_real_prop( vol, cellid, "imp.n", imp_n );
    }

    if( DAG->has_prop( vol, "imp.p" )){
      get_real_prop( vol, cellid, "imp.p", imp_p );
    }

    if( DAG->has_prop( vol, "imp.e" )){
      get_real_prop( vol, cellid, "imp.e", imp_e );
    }

    lcadfile << cellid << " ";

    bool graveyard = DAG->has_prop( vol, "graveyard" );

    if( graveyard ){
      lcadfile << " 0 imp:n=0";
      if( DAG->has_prop(vol, "comp") ){
        // material for the implicit complement has been specified.
        get_int_prop( vol, cellid, "mat", cmat );
        get_real_prop( vol, cellid, "rho", crho );
        std::cout << "Detected material and density specified for implicit complement: " << cmat <<", " << crho << std::endl;
        cimp = imp_n;
      }
    }
    else if( DAG->is_implicit_complement(vol) ){
      lcadfile << cmat;
      if( cmat != 0 ) lcadfile << " " << crho;
      lcadfile << " imp:n=" << cimp << " $ implicit complement";
    }
    else{
      int mat = 0;
      get_int_prop( vol, cellid, "mat", mat );

      if( mat == 0 ){
        lcadfile << "0";
      }
      else{
        double rho = 1.0;
        get_real_prop( vol, cellid, "rho", rho );
        lcadfile << mat << " " << rho;
      }
      lcadfile << " imp:n=" << imp_n;
      if( imp_p > 0 ) lcadfile << " imp:p=" << imp_p;
      if( imp_e > 0 ) lcadfile << " imp:e=" << imp_e;
    }

    lcadfile << std::endl;
  } // end iteration through cells

  // cells finished, skip a line
  lcadfile << std::endl;
  
  // jcz - do we need this?
  // write the surface cards
/*
  for( int i = 1; i <= num_surfs; ++i ){
    MBEntityHandle surf = DAG->entity_by_index( 2, i );
    int surfid = DAG->id_by_index( 2, i );

    if( DAG->has_prop( surf, "spec.reflect" ) ){
      lcadfile << "*";
    }
    else if ( DAG->has_prop( surf, "white.reflect" ) ){
      lcadfile << "+";
    }
    lcadfile << surfid << std::endl;
  }

  // surfaces finished, skip a line
  lcadfile << std::endl;
*/
  // write the tally cards
  std::vector<std::string> tally_specifiers;
  rval = DAG->get_all_prop_values( "tally", tally_specifiers );
  if( rval != MB_SUCCESS ) exit(EXIT_FAILURE);

  for( std::vector<std::string>::iterator i = tally_specifiers.begin();
       i != tally_specifiers.end(); ++i )
  {
    int dim = 0;
    char* card = get_tallyspec( *i, dim );
    if( card == NULL ){
      std::cerr << "Invalid dag-mcnp tally specifier: " << *i << std::endl;
      std::cerr << "This tally will not appear in the problem." << std::endl;
      continue;
    }
    std::stringstream tally_card;

    tally_card << card;
    std::vector<MBEntityHandle> handles;
    std::string s = *i;
    rval = DAG->entities_by_property( "tally", handles, dim, &s );
    if( rval != MB_SUCCESS ) exit (EXIT_FAILURE);

    for( std::vector<MBEntityHandle>::iterator j = handles.begin();
         j != handles.end(); ++j )
    {
      tally_card << " " << DAG->get_entity_id(*j);
    }

    tally_card  << " T";
    delete[] card;

    // write the contents of the the tally_card without exceeding 80 chars
    std::string cardstr = tally_card.str();
    while( cardstr.length() > 72 ){
        size_t pos = cardstr.rfind(' ',72);
        lcadfile << cardstr.substr(0,pos) << " &" << std::endl;
        lcadfile << "     ";
        cardstr.erase(0,pos);
    }
    lcadfile << cardstr << std::endl;
  }
}

////////////////////////////////////////////////////////////////////////////
///////////////
//////////////
void dagmcangl_(int *jsu, double *xxx, double *yyy, double *zzz, double *ang)
{
  MBEntityHandle surf = DAG->entity_by_index( 2, *jsu );
  double xyz[3] = {*xxx, *yyy, *zzz};
  MBErrorCode rval = DAG->get_angle(surf, xyz, ang, &history );
  if (MB_SUCCESS != rval) {
    std::cerr << "DAGMC: failed in calling get_angle" <<  std::endl;
    exit(EXIT_FAILURE);
  }

#ifdef TRACE_DAGMC_CALLS
  std::cout << "angl: " << *xxx << ", " << *yyy << ", " << *zzz << " --> " 
            << ang[0] <<", " << ang[1] << ", " << ang[2] << std::endl;
  MBCartVect uvw(last_uvw);
  MBCartVect norm(ang);
  double aa = angle(uvw,norm) * (180.0/M_PI);
  std::cout << "    : " << aa << " deg to uvw" << (aa>90.0? " (!)":"")  << std::endl;
#endif
  
}

void dagmcchkcel_by_angle_( double *uuu, double *vvv, double *www, 
                            double *xxx, double *yyy, double *zzz,
                            int *jsu, int *i1, int *j)
{


#ifdef TRACE_DAGMC_CALLS
  std::cout<< " " << std::endl;
  std::cout<< "chkcel_by_angle: vol=" << DAG->id_by_index(3,*i1) << " surf=" << DAG->id_by_index(2,*jsu)
           << " xyz=" << *xxx  << " " << *yyy << " " << *zzz << std::endl;
  std::cout<< "               : uvw = " << *uuu << " " << *vvv << " " << *www << std::endl;
#endif

  double xyz[3] = {*xxx, *yyy, *zzz};
  double uvw[3] = {*uuu, *vvv, *www};

  MBEntityHandle surf = DAG->entity_by_index( 2, *jsu );
  MBEntityHandle vol  = DAG->entity_by_index( 3, *i1 );

  int result;
  MBErrorCode rval = DAG->test_volume_boundary( vol, surf, xyz, uvw, result, &history );
  if( MB_SUCCESS != rval ){
    std::cerr << "DAGMC: failed calling test_volume_boundary" << std::endl;
    exit(EXIT_FAILURE);
  }

  switch (result)
      {
      case 1: 
        *j = 0; // inside==  1 -> inside volume -> j=0
        break;
      case 0:
        *j = 1; // inside== 0  -> outside volume -> j=1
        break;
      default:
        std::cerr << "Impossible result in dagmcchkcel_by_angle" << std::endl;
        exit(EXIT_FAILURE);
      }
 
#ifdef TRACE_DAGMC_CALLS
  std::cout<< "chkcel_by_angle: j=" << *j << std::endl;
#endif

}

void dagmcchkcel_(double *uuu,double *vvv,double *www,double *xxx,
                  double *yyy,double *zzz, int *i1, int *j)
{


#ifdef TRACE_DAGMC_CALLS
  std::cout<< " " << std::endl;
  std::cout<< "chkcel: vol=" << DAG->id_by_index(3,*i1) << " xyz=" << *xxx 
           << " " << *yyy << " " << *zzz << std::endl;
  std::cout<< "      : uvw = " << *uuu << " " << *vvv << " " << *www << std::endl;
#endif

  int inside;
  MBEntityHandle vol = DAG->entity_by_index( 3, *i1 );
  double xyz[3] = {*xxx, *yyy, *zzz};
  double uvw[3] = {*uuu, *vvv, *www};
  MBErrorCode rval = DAG->point_in_volume( vol, xyz, inside, uvw );

  if (MB_SUCCESS != rval) {
    std::cerr << "DAGMC: failed in point_in_volume" <<  std::endl;
    exit(EXIT_FAILURE);
  }

  if (MB_SUCCESS != rval) *j = -2;
  else
    switch (inside)
      {
      case 1: 
        *j = 0; // inside==  1 -> inside volume -> j=0
        break;
      case 0:
        *j = 1; // inside== 0  -> outside volume -> j=1
        break;
      case -1:
        *j = 1; // inside== -1 -> on boundary -> j=1 (assume leaving volume)
        break;
      default:
        std::cerr << "Impossible result in dagmcchkcel" << std::endl;
        exit(EXIT_FAILURE);
      }
  
#ifdef TRACE_DAGMC_CALLS
  std::cout<< "chkcel: j=" << *j << std::endl;
#endif

}


void dagmcdbmin_( int *ih, double *xxx, double *yyy, double *zzz, double *huge, double* dbmin)
{
  double point[3] = {*xxx, *yyy, *zzz};

  // get handle for this volume (*ih)
  MBEntityHandle vol  = DAG->entity_by_index( 3, *ih );

  // get distance to closest surface
  MBErrorCode rval = DAG->closest_to_location(vol,point,*dbmin);

  // if failed, return 'huge'
  if (MB_SUCCESS != rval) {
    *dbmin = *huge;
    std::cerr << "DAGMC: error in closest_to_location, returning huge value from dbmin_" <<  std::endl;
  }

#ifdef TRACE_DAGMC_CALLS
  std::cout << "dbmin " << DAG->id_by_index( 3, *ih ) << " dist = " << *dbmin << std::endl;
#endif

}

void dagmcnewcel_( int *jsu, int *icl, int *iap )
{

  MBEntityHandle surf = DAG->entity_by_index( 2, *jsu );
  MBEntityHandle vol  = DAG->entity_by_index( 3, *icl );
  MBEntityHandle newvol = 0;

  MBErrorCode rval = DAG->next_vol( surf, vol, newvol );
  if( MB_SUCCESS != rval ){
    *iap = -1;
    std::cerr << "DAGMC: error calling next_vol, newcel_ returning -1" << std::endl;
  }
  
  *iap = DAG->index_by_handle( newvol );

  visited_surface = true;
  
#ifdef TRACE_DAGMC_CALLS
  std::cout<< "newcel: prev_vol=" << DAG->id_by_index(3,*icl) << " surf= " 
           << DAG->id_by_index(2,*jsu) << " next_vol= " << DAG->id_by_index(3,*iap) <<std::endl;

#endif
}

void dagmc_surf_reflection_( double *uuu, double *vvv, double *www, int* verify_dir_change )
{


#ifdef TRACE_DAGMC_CALLS
  // compute and report the angle between old and new
  MBCartVect oldv(last_uvw);
  MBCartVect newv( *uuu, *vvv, *www );
  
  std::cout << "surf_reflection: " << angle(oldv,newv)*(180.0/M_PI) << std::endl;;
#endif

  // a surface was visited
  visited_surface = true;

  bool update = true;
  if( *verify_dir_change ){
    if( last_uvw[0] == *uuu && last_uvw[1] == *vvv && last_uvw[2] == *www  )
      update = false;
  }

  if( update ){
    last_uvw[0] = *uuu;
    last_uvw[1] = *vvv;
    last_uvw[2] = *www;
    history.reset_to_last_intersection();  
  }

#ifdef TRACE_DAGMC_CALLS
  else{
    // mark it in the log if nothing happened
    std::cout << "(noop)";
  }

  std::cout << std::endl;
#endif 

}

void dagmc_particle_terminate_( )
{
  history.reset();

#ifdef TRACE_DAGMC_CALLS
  std::cout << "particle_terminate:" << std::endl;
#endif
}

// *ih              - volue index
// *uuu, *vvv, *www - ray direction
// *xxx, *yyy, *zzz - ray point
// *huge            - passed to ray_fire as 'huge'
// *dls             - output from ray_fire as 'dist_traveled'
// *jap             - intersected surface index, or zero if none
// *jsu             - previous surface index
void dagmctrack_(int *ih, double *uuu,double *vvv,double *www,double *xxx,
                 double *yyy,double *zzz,double *huge,double *dls,int *jap,int *jsu,
                 int *nps )
{
    // Get data from IDs
  MBEntityHandle vol = DAG->entity_by_index( 3, *ih );
  MBEntityHandle prev = DAG->entity_by_index( 2, *jsu );
  MBEntityHandle next_surf = 0;
  double next_surf_dist;

#ifdef ENABLE_RAYSTAT_DUMPS
  moab::OrientedBoxTreeTool::TrvStats trv;
#endif 

  double point[3] = {*xxx,*yyy,*zzz};
  double dir[3]   = {*uuu,*vvv,*www};  

  /* detect streaming or reflecting situations */
  if( last_nps != *nps || prev == 0 ){
    // not streaming or reflecting: reset history
    history.reset(); 
#ifdef TRACE_DAGMC_CALLS
    std::cout << "track: new history" << std::endl;
#endif

  }
  else if( last_uvw[0] == *uuu && last_uvw[1] == *vvv && last_uvw[2] == *www ){
    // streaming -- use history without change 
    // unless a surface was not visited
    if( !visited_surface ){ 
      history.rollback_last_intersection();
#ifdef TRACE_DAGMC_CALLS
      std::cout << "     : (rbl)" << std::endl;
#endif
    }
#ifdef TRACE_DAGMC_CALLS
    std::cout << "track: streaming " << history.size() << std::endl;
#endif
  }
  else{
    // not streaming or reflecting
    history.reset();

#ifdef TRACE_DAGMC_CALLS
    std::cout << "track: reset" << std::endl;
#endif

  }

  MBErrorCode result = DAG->ray_fire(vol, point, dir, 
                                     next_surf, next_surf_dist, &history, 
                                     (use_dist_limit ? dist_limit : 0 )
#ifdef ENABLE_RAYSTAT_DUMPS
                                     , raystat_dump ? &trv : NULL 
#endif
                                     );

  
  if(MB_SUCCESS != result){
    std::cerr << "DAGMC: failed in ray_fire" << std::endl;
    exit( EXIT_FAILURE );
  }

  
  for( int i = 0; i < 3; ++i ){ last_uvw[i] = dir[i]; } 
  last_nps = *nps;

  // Return results: if next_surf exists, then next_surf_dist will be nearer than dist_limit (if any)
  if( next_surf != 0 ){
    *jap = DAG->index_by_handle( next_surf ); 
    *dls = next_surf_dist; 
  }
  else{
    // no next surface 
    *jap = 0;
    if( use_dist_limit ){
      // Dist limit on: return a number bigger than dist_limit
      *dls = dist_limit * 2.0;
    }
    else{
      // Dist limit off: return huge value, triggering lost particle
      *dls = *huge;
    }
  }

  visited_surface = false;
  
#ifdef ENABLE_RAYSTAT_DUMPS
  if( raystat_dump ){

    *raystat_dump << *ih << ",";
    *raystat_dump << trv.ray_tri_tests() << ",";
    *raystat_dump << std::accumulate( trv.nodes_visited().begin(), trv.nodes_visited().end(), 0 ) << ",";
    *raystat_dump << std::accumulate( trv.leaves_visited().begin(), trv.leaves_visited().end(), 0 ) << std::endl;

  }
#endif 

#ifdef TRACE_DAGMC_CALLS

  std::cout<< "track: vol=" << DAG->id_by_index(3,*ih) << " prev_surf=" << DAG->id_by_index(2,*jsu) 
           << " next_surf=" << DAG->id_by_index(2,*jap) << " nps=" << *nps <<std::endl;
  std::cout<< "     : xyz=" << *xxx << " " << *yyy << " "<< *zzz << " dist = " << *dls << std::flush;
  if( use_dist_limit && *jap == 0 ) std::cout << " > distlimit" << std::flush;
  std::cout << std::endl;
  std::cout<< "     : uvw=" << *uuu << " " << *vvv << " "<< *www << std::endl;
#endif

}

void dagmc_bank_push_( int* nbnk )
{
  if( ((unsigned)*nbnk) != history_bank.size() ){
    std::cerr << "bank push size mismatch: F" << *nbnk << " C" << history_bank.size() << std::endl;
  }
  history_bank.push_back( history );

#ifdef TRACE_DAGMC_CALLS
  std::cout << "bank_push (" << *nbnk+1 << ")" << std::endl;
#endif
}

void dagmc_bank_usetop_( ) 
{

#ifdef TRACE_DAGMC_CALLS
  std::cout << "bank_usetop" << std::endl;
#endif

  if( history_bank.size() ){
    history = history_bank.back();
  }
  else{
    std::cerr << "dagmc_bank_usetop_() called without bank history!" << std::endl;
  }
}

void dagmc_bank_pop_( int* nbnk )
{

  if( ((unsigned)*nbnk) != history_bank.size() ){
    std::cerr << "bank pop size mismatch: F" << *nbnk << " C" << history_bank.size() << std::endl;
  }

  if( history_bank.size() ){
    history_bank.pop_back( ); 
  }

#ifdef TRACE_DAGMC_CALLS
  std::cout << "bank_pop (" << *nbnk-1 << ")" << std::endl;
#endif

}

void dagmc_bank_clear_( )
{
  history_bank.clear();
#ifdef TRACE_DAGMC_CALLS
  std::cout << "bank_clear" << std::endl;
#endif
}

void dagmc_savpar_( int* n )
{
#ifdef TRACE_DAGMC_CALLS
  std::cout << "savpar: " << *n << " ("<< history.size() << ")" << std::endl;
#endif
  pblcm_history_stack[*n] = history;
}

void dagmc_getpar_( int* n )
{
#ifdef TRACE_DAGMC_CALLS
  std::cout << "getpar: " << *n << " (" << pblcm_history_stack[*n].size() << ")" << std::endl;
#endif
  history = pblcm_history_stack[*n];
}


void dagmcvolume_(int* mxa, double* vols, int* mxj, double* aras)
{
  MBErrorCode rval;
  
    // get size of each volume
  int num_vols = DAG->num_entities(3);
  for (int i = 0; i < num_vols; ++i) {
    rval = DAG->measure_volume( DAG->entity_by_index(3, i+1), vols[i*2] );
    if( MB_SUCCESS != rval ){
      std::cerr << "DAGMC: could not measure volume " << i+1 << std::endl;
      exit( EXIT_FAILURE );
    }
  }
  
    // get size of each surface
  int num_surfs = DAG->num_entities(2);
  for (int i = 0; i < num_surfs; ++i) {
    rval = DAG->measure_area( DAG->entity_by_index(2, i+1), aras[i*2] );
    if( MB_SUCCESS != rval ){
      std::cerr << "DAGMC: could not measure surface " << i+1 << std::endl;
      exit( EXIT_FAILURE );
    }
  }

}

void dagmc_setdis_(double *d)
{
  dist_limit = *d;
#ifdef TRACE_DAGMC_CALLS
  std::cout << "setdis: " << *d << std::endl;
#endif
}

void dagmc_set_settings_(int* fort_use_dist_limit, int* use_cad, double* overlap_thickness, int* srccell_mode )
{

  if( *fort_use_dist_limit ){
    std::cout << "DAGMC distance limit optimization is ENABLED" << std::endl;
    use_dist_limit = true;
  }

  if( *srccell_mode ){
    std::cout << "DAGMC source cell optimization is ENABLED (warning: experimental!)" << std::endl;
  }

  DAG->set_use_CAD( *use_cad );

  DAG->set_overlap_thickness( *overlap_thickness );

}

void dagmc_init_settings_(int* fort_use_dist_limit, int* use_cad,    
                          double* overlap_thickness, double* facet_tol, int* srccell_mode )
{

  *fort_use_dist_limit = use_dist_limit ? 1 : 0;

  *use_cad = DAG->use_CAD() ? 1 : 0;

  *overlap_thickness = DAG->overlap_thickness();
  
  *facet_tol = DAG->faceting_tolerance();


  if( *srccell_mode ){
    std::cout << "DAGMC source cell optimization is ENABLED (warning: experimental!)" << std::endl;
  }

}

void dagmc_version_(double* dagmcVersion)
{
  *dagmcVersion = DAG->version();
}
<|MERGE_RESOLUTION|>--- conflicted
+++ resolved
@@ -369,8 +369,6 @@
       std::cout << "============ NRMLWR =============" << std::endl;
   }
 
-<<<<<<< HEAD
-
   MBEntityHandle OldReg = DAG -> entity_by_index(3,oldRegion); // entity handle
   double xyz[3] = {pSx,pSy,pSz}; //position vector
   double uvw[3] = {pVx,pVy,pVz}; //particl directoin
@@ -380,20 +378,6 @@
   ErrorCode = DAG->get_angle(next_surf,xyz,norml); 
   // result = 1 entering, 0 leaving
   if ( result == 0 ) // vector should point towards OldReg
-=======
-  flagErr=0;
-  double xyz[3] = {pSx, pSy, pSz}; 
-  MBErrorCode ErrorCode = DAG->get_angle(next_surf,xyz,norml); 
-  if(ErrorCode != MB_SUCCESS)
-  {
-      std::cout << "Could not determine normal" << std::endl;
-      flagErr = 2;
-      return;
-  }
-  // sense of next_surf with respect to oldRegion (volume)
-  int sense = getSense(oldRegion);
-  if (sense == -1 )
->>>>>>> fd7be921
     {
       norml[0] = norml[0]*-1.0;
       norml[1] = norml[1]*-1.0;
