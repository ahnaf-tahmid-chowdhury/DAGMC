<<<<<<< HEAD
//----------------------------------*-C++, Fortran-*----------------------------------//
/*!
 * \file   ~/DAGMC/FluDAG/src/cpp/mainFluDAG.cpp
 * \author Julie Zachman 
 * \date   Apr 5 2013 
 * \brief  Functions called by fluka
 * \note   Unittested
 */
//---------------------------------------------------------------------------//
=======
>>>>>>> f787653c
#include "fludag_utils.h"
#include "fluka_funcs.h"

#include "moab/Interface.hpp"
#include "DagMC.hpp"
#include <iostream>
#include <stdlib.h>
#include <cstring>
#include <string.h>


using namespace moab;

#define flukam flukam_
#define DAG DagMC::instance()

extern "C" {
 void flukam(const int &GeoFlag);
}

<<<<<<< HEAD
=======
// Perform the task of argument and error checking
void checkArgs(std::string infile, int numargs, char* argv[], bool& flukarun);

>>>>>>> f787653c
int main(int argc, char* argv[]) 
{
  bool flukarun = false;
  
  // Default h5m filename is for fluka runs
  std::string infile = "test.h5m";
  checkArgs(infile, argc, argv, flukarun);
<<<<<<< HEAD

  std::string locatedFile = prefixFilename(infile, flukarun);

  bool success  = checkFile(locatedFile);
  if (!success)
  {
     exit(EXIT_FAILURE);
  }
  char *ptr = new char[locatedFile.length()+1];
  std::strcpy(ptr, locatedFile.c_str());

  // Load the h5m file, init the obb tree;  flukarun changes the expected
  // relative location of the file
  int max_pbl = 1;
  cpp_dagmcinit(ptr, 0, max_pbl); 
=======

  char *myfile = checkInput(infile, flukarun);

  // Load the h5m file, init the obb tree;  flukarun changes the expected
  // relative location of the file
  int max_pbl = 1;
  cpp_dagmcinit(myfile, 0, max_pbl); 
>>>>>>> f787653c
  if (!flukarun)
  {
    std::string lcad = "mat.inp";
    fludagwrite_assignma(lcad);
  //  fludagwrite_mat("mat1.inp");
  }
  else // call flukarun
  {
//flag for geometry:
// 1 for GEANT4
// 0 for FLUKA
// 2 for Rubia
// 3 for Dagmc ?

       const int flag = 1;
       flukam(flag);
    }

  return 0;
}

<<<<<<< HEAD
//---------------------------------------------------------------------------//
// checkArgs(..)
//---------------------------------------------------------------------------//
// Perform argument and argument-dependent checks
void checkArgs(std::string infile, int numargs, char* argv[], bool& flukarun)
{
  std::cerr << __FILE__ << ", " << __func__ << ":" << __LINE__ << "_______________" << std::endl;
=======
// Perform argument and argument-dependent checks
void checkArgs(std::string infile, int numargs, char* argv[], bool& flukarun)
{
>>>>>>> f787653c
  // No filename => do a fluka run using test.h5m in higher directory
  if (numargs < 2) 
  {
     // Tell the user how to run the program
     std::cerr << "Using " << infile << std::endl;
     std::cerr << "   or call: " << argv[0] << " h5mfile" << std::endl;
     // "Usage messages" are a conventional way of telling the user
     // how to run a program if they enter the command incorrectly.
     flukarun = true;
  }
  else  // Given a file name, write out the material file and stop
  {
<<<<<<< HEAD
      std::cerr << "Writing materials to " << infile << std::endl;
=======
      std::cerr << "Using " << infile << std::endl;
>>>>>>> f787653c
      flukarun = false;
  }
} 


//---------------------------------------------------------------------------//
// prefixFilename(..)
//---------------------------------------------------------------------------//
// When passing a filename to be used as fluka input, it must be prefixed
// with "../" because it will be referenced from a subdirectory.
std::string prefixFilename(std::string infile, bool running_with_fluka)
{
  char *fileptr;
  fileptr = &infile[0];

  std::string prefixedFilename; 
  // Prefix
  if (running_with_fluka)  // h5m file is one level up
  {
     prefixedFilename="../";
  }
  else // file is in same directory as executable
  {
     prefixedFilename="";
  }
  prefixedFilename.append(fileptr);
  return prefixedFilename;
}  
<|MERGE_RESOLUTION|>--- conflicted
+++ resolved
@@ -1,4 +1,3 @@
-<<<<<<< HEAD
 //----------------------------------*-C++, Fortran-*----------------------------------//
 /*!
  * \file   ~/DAGMC/FluDAG/src/cpp/mainFluDAG.cpp
@@ -8,8 +7,6 @@
  * \note   Unittested
  */
 //---------------------------------------------------------------------------//
-=======
->>>>>>> f787653c
 #include "fludag_utils.h"
 #include "fluka_funcs.h"
 
@@ -30,12 +27,6 @@
  void flukam(const int &GeoFlag);
 }
 
-<<<<<<< HEAD
-=======
-// Perform the task of argument and error checking
-void checkArgs(std::string infile, int numargs, char* argv[], bool& flukarun);
-
->>>>>>> f787653c
 int main(int argc, char* argv[]) 
 {
   bool flukarun = false;
@@ -43,7 +34,6 @@
   // Default h5m filename is for fluka runs
   std::string infile = "test.h5m";
   checkArgs(infile, argc, argv, flukarun);
-<<<<<<< HEAD
 
   std::string locatedFile = prefixFilename(infile, flukarun);
 
@@ -59,15 +49,6 @@
   // relative location of the file
   int max_pbl = 1;
   cpp_dagmcinit(ptr, 0, max_pbl); 
-=======
-
-  char *myfile = checkInput(infile, flukarun);
-
-  // Load the h5m file, init the obb tree;  flukarun changes the expected
-  // relative location of the file
-  int max_pbl = 1;
-  cpp_dagmcinit(myfile, 0, max_pbl); 
->>>>>>> f787653c
   if (!flukarun)
   {
     std::string lcad = "mat.inp";
@@ -89,7 +70,6 @@
   return 0;
 }
 
-<<<<<<< HEAD
 //---------------------------------------------------------------------------//
 // checkArgs(..)
 //---------------------------------------------------------------------------//
@@ -97,11 +77,6 @@
 void checkArgs(std::string infile, int numargs, char* argv[], bool& flukarun)
 {
   std::cerr << __FILE__ << ", " << __func__ << ":" << __LINE__ << "_______________" << std::endl;
-=======
-// Perform argument and argument-dependent checks
-void checkArgs(std::string infile, int numargs, char* argv[], bool& flukarun)
-{
->>>>>>> f787653c
   // No filename => do a fluka run using test.h5m in higher directory
   if (numargs < 2) 
   {
@@ -114,15 +89,10 @@
   }
   else  // Given a file name, write out the material file and stop
   {
-<<<<<<< HEAD
       std::cerr << "Writing materials to " << infile << std::endl;
-=======
-      std::cerr << "Using " << infile << std::endl;
->>>>>>> f787653c
       flukarun = false;
   }
 } 
-
 
 //---------------------------------------------------------------------------//
 // prefixFilename(..)
