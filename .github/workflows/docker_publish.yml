--- conflicted
+++ resolved
@@ -29,17 +29,11 @@
          1.10.4,
         ]
         moab_versions : [
-<<<<<<< HEAD
          5.3.0,
-         develop,
-         master,
         ]
         static_exe : [
          OFF,
          ON,
-=======
-          5.3.0,
->>>>>>> fe86eac9
         ]
 
     name: Installing Dependencies
@@ -108,7 +102,6 @@
       - name: Test DAGMC in Docker image
         uses: firehed/multistage-docker-build-action@v1
         with:
-<<<<<<< HEAD
           repository: ghcr.io/${{ github.repository_owner }}/dagmc-ci-ubuntu-${{ matrix.ubuntu_versions }}-${{ matrix.compiler}}-ext-hdf5_${{ matrix.hdf5_versions}}-moab_${{ matrix.moab_versions }}
           stages: base, external_deps, hdf5, moab, dagmc
           server-stage: dagmc_test
@@ -116,41 +109,6 @@
           tag-latest-on-default: false
           dockerfile: CI/Dockerfile
           build-args: OWNER=${{ github.repository_owner }}, TAG=ci_testing, UBUNTU_VERSION=${{ matrix.ubuntu_versions }}, COMPILER=${{ matrix.compiler }}, HDF5=${{ matrix.hdf5_versions }}, MOAB=${{ matrix.moab_versions }}, build_mw_reg_tests=ON
-=======
-          src: ghcr.io/${{ github.repository_owner }}/dagmc-ci-ubuntu-${{ matrix.ubuntu_versions }}-housekeeping:ci_testing
-          dst: ghcr.io/${{ github.repository_owner }}/dagmc-ci-ubuntu-${{ matrix.ubuntu_versions }}-housekeeping:latest
-
-  pushing_test_stable_img:
-    if: ${{ github.repository_owner == 'svalinn' }}
-    needs: [test_img]
-    runs-on: ubuntu-latest
-    env:
-      hdf5_versions: 1.10.4
-      hdf5_build_dir: hdf5_build_dir
-
-    strategy:
-      matrix:
-        ubuntu_versions : [
-          18.04,
-          20.04,
-          ]
-        compiler : [
-          gcc,
-          clang,
-          ]
-        hdf5_versions : [
-         1.10.4,
-        ]
-        moab_versions : [
-         5.3.0,
-        ]
-
-    name: Ubuntu${{ matrix.ubuntu_versions }} + ${{ matrix.compiler }} hdf5 ${{ matrix.hdf5_versions }} + Moab ${{ matrix.moab_versions }}':' latest -> stable
-
-    steps:
-      - name: Set up QEMU
-        uses: docker/setup-qemu-action@v1
->>>>>>> fe86eac9
 
       - name: Log in to the Container registry
         if: ${{ github.repository_owner == 'svalinn' }}
