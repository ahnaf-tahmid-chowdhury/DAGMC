name: Build & Publish docker image for DAGMC-CI

on:
  # allows us to run workflows manually
  workflow_dispatch:
  push:
    paths:
      - 'CI/Dockerfile'
      - '.github/workflows/docker_publish.yml'

jobs:
  build-dependency-and-test-img:
    runs-on: ubuntu-latest

    strategy:
      matrix:
        ubuntu_version : [
          20.04,
          22.04,
        ]
        compiler : [
          gcc,
          clang,
        ]
        hdf5_version : [
          1.14.3,
        ]
<<<<<<< HEAD
        moab_version : [
          5.3.0,
=======
        moab_versions : [
          5.4.1,
          5.5.1,
>>>>>>> 0f4d4f06
        ]
        geant4_version : [
          10.7.4,
          11.1.2
        ]
        double_down_version : [
          off
        ]

    name: Installing Dependencies, Building DAGMC and running tests
    steps:
      - name: default environment
        run: |
          echo "tag-latest-on-default=false" >> "$GITHUB_ENV"

      - name: condition on trigger parameters
        if: ${{ github.repository_owner == 'svalinn' && github.ref == 'refs/heads/develop' }}
        run: |
          echo "tag-latest-on-default=true" >> "$GITHUB_ENV"

      - name: Log in to the Container registry
        uses: docker/login-action@v2
        with:
          registry: ghcr.io
          username: ${{ github.repository_owner }}
          password: ${{ secrets.GITHUB_TOKEN }}

      - name: Checkout repository
        uses: actions/checkout@v3

      - name: Configure docker image tag
        run: |
          image_base_tag=ghcr.io/${{ github.repository_owner }}/
          image_base_tag+=dagmc-ci-ubuntu-${{ matrix.ubuntu_version }}
          image_base_tag+=-${{ matrix.compiler}}
          image_base_tag+=-hdf5_${{ matrix.hdf5_version}}
          image_base_tag+=-moab_${{ matrix.moab_version }}
          image_base_tag+=-geant4_${{ matrix.geant4_version }}
          image_base_tag+=-double_down_${{ matrix.double_down_version }}
          echo "image_base_tag=${image_base_tag}" >> "$GITHUB_ENV"

      - name: Installing Dependencies in Docker image
        uses: firehed/multistage-docker-build-action@v1
        with:
          repository: ${{ env.image_base_tag }}
          stages: base, external_deps, hdf5, moab, dagmc
          server-stage: dagmc_test
          quiet: false
          parallel: true
          tag-latest-on-default: ${{ env.tag-latest-on-default }}
          dockerfile: CI/Dockerfile
          build-args: > 
            UBUNTU_VERSION=${{ matrix.ubuntu_version }},
            COMPILER=${{ matrix.compiler }},
            HDF5_VERSION=${{ matrix.hdf5_version }},
            MOAB_VERSION=${{ matrix.moab_version }},
            GEANT4_VERSION=${{ matrix.geant4_version }},
            DOUBLE_DOWN_VERSION=${{ matrix.double_down_version}}


  push_stable_ci_img:
    needs: [build-dependency-and-test-img]
    runs-on: ubuntu-latest

    strategy:
      matrix:
        ubuntu_version : [
          20.04,
          22.04,
        ]
        compiler : [
          gcc,
          clang,
        ]
        hdf5_version : [
          1.14.3,
        ]
<<<<<<< HEAD
        moab_version : [
          5.3.0,
=======
        moab_versions : [
          5.4.1,
          5.5.1,
>>>>>>> 0f4d4f06
        ]
        geant4_version : [
          10.7.4,
          11.1.2
        ]
        double_down_version : [
          off
        ]

    name: Pushing final images
    steps:       
      - name: Log in to the Container registry
        if: ${{ github.repository_owner == 'svalinn' }}
        uses: docker/login-action@v2
        with:
          registry: ghcr.io
          username: ${{ github.repository_owner }}
          password: ${{ secrets.GITHUB_TOKEN }}

      - name: Configure docker image tag
        if: ${{ github.repository_owner == 'svalinn' }}
        run: |
          image_base_tag=ghcr.io/${{ github.repository_owner }}/
          image_base_tag+=dagmc-ci-ubuntu-${{ matrix.ubuntu_version }}
          image_base_tag+=-${{ matrix.compiler}}
          image_base_tag+=-hdf5_${{ matrix.hdf5_version}}
          image_base_tag+=-moab_${{ matrix.moab_version }}
          image_base_tag+=-geant4_${{ matrix.geant4_version }}
          image_base_tag+=-double_down_${{ matrix.double_down_version }}
          echo "image_base_tag=${image_base_tag}" >> "$GITHUB_ENV"

      - name: Push Image as latest img
        if: ${{ github.repository_owner == 'svalinn' && github.ref == 'refs/heads/develop' }}
        uses: akhilerm/tag-push-action@v2.1.0
        with:
          src: ${{ env.image_base_tag }}/dagmc:latest
          dst: ${{ env.image_base_tag }}:latest

      - name: Push Image as latest img
        if: ${{ github.repository_owner == 'svalinn' && github.ref == 'refs/heads/develop' }}
        uses: akhilerm/tag-push-action@v2.1.0
        with:
          src: ${{ env.image_base_tag }}:latest
          dst: ${{ env.image_base_tag }}:stable<|MERGE_RESOLUTION|>--- conflicted
+++ resolved
@@ -25,14 +25,9 @@
         hdf5_version : [
           1.14.3,
         ]
-<<<<<<< HEAD
         moab_version : [
-          5.3.0,
-=======
-        moab_versions : [
           5.4.1,
           5.5.1,
->>>>>>> 0f4d4f06
         ]
         geant4_version : [
           10.7.4,
@@ -110,14 +105,9 @@
         hdf5_version : [
           1.14.3,
         ]
-<<<<<<< HEAD
         moab_version : [
-          5.3.0,
-=======
-        moab_versions : [
           5.4.1,
           5.5.1,
->>>>>>> 0f4d4f06
         ]
         geant4_version : [
           10.7.4,
