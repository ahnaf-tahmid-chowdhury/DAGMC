--- conflicted
+++ resolved
@@ -43,15 +43,9 @@
         compiler : [
           gcc,
           clang,
-<<<<<<< HEAD
-=======
-        ]
-        hdf5_versions : [
-          1.14.3,
->>>>>>> b001729e
         ]
         hdf5_version : [
-          1.10.4,
+          1.14.3,
         ]
         moab_version : [
           5.3.0,
