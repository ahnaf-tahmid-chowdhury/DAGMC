# CMAKE build script for DAGMC Tally
SET ( DAG_TALLY_SRCDIR "tally" )

SET ( DAG_TALLY_FILES 
    ${DAG_TALLY_SRCDIR}/Tally.cpp
    ${DAG_TALLY_SRCDIR}/TallyData.cpp
    ${DAG_TALLY_SRCDIR}/TallyManager.cpp
    ${DAG_TALLY_SRCDIR}/MeshTally.cpp
    ${DAG_TALLY_SRCDIR}/TrackLengthMeshTally.cpp
    ${DAG_TALLY_SRCDIR}/KDEMeshTally.cpp
    ${DAG_TALLY_SRCDIR}/CellTally.cpp
    ${DAG_TALLY_SRCDIR}/KDEKernel.cpp
    ${DAG_TALLY_SRCDIR}/KDENeighborhood.cpp
    ${DAG_TALLY_SRCDIR}/PolynomialKernel.cpp
    ${DAG_TALLY_SRCDIR}/Quadrature.cpp
)

<<<<<<< HEAD
INCLUDE_DIRECTORIES( ${DAG_TALLY_SRCDIR} )

IF ( BUILD_MCNP5 OR BUILD_ALL)
  SET ( DAG_TALLY_FILES ${DAG_TALLY_FILES}
        ${DAG_TALLY_SRCDIR}/mcnp5/meshtal_funcs.cpp )
  INCLUDE_DIRECTORIES(${DAG_TALLY_SRCDIR}/mcnp5)
ENDIF ()


# Create DAGMC Tally library
ADD_LIBRARY(dagtally SHARED ${DAG_TALLY_FILES} )

TARGET_LINK_LIBRARIES(dagtally lapack)

# Add unit testing subdirectory
# TODO: omitting test files for now
#ADD_SUBDIRECTORY(test)
=======
TARGET_LINK_LIBRARIES(dagtally lapack)
>>>>>>> 4f392b6c
<|MERGE_RESOLUTION|>--- conflicted
+++ resolved
@@ -15,7 +15,6 @@
     ${DAG_TALLY_SRCDIR}/Quadrature.cpp
 )
 
-<<<<<<< HEAD
 INCLUDE_DIRECTORIES( ${DAG_TALLY_SRCDIR} )
 
 IF ( BUILD_MCNP5 OR BUILD_ALL)
@@ -28,11 +27,4 @@
 # Create DAGMC Tally library
 ADD_LIBRARY(dagtally SHARED ${DAG_TALLY_FILES} )
 
-TARGET_LINK_LIBRARIES(dagtally lapack)
-
-# Add unit testing subdirectory
-# TODO: omitting test files for now
-#ADD_SUBDIRECTORY(test)
-=======
-TARGET_LINK_LIBRARIES(dagtally lapack)
->>>>>>> 4f392b6c
+TARGET_LINK_LIBRARIES(dagtally lapack)