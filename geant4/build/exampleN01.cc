--- conflicted
+++ resolved
@@ -43,24 +43,16 @@
   G4ScoringManager * scManager = G4ScoringManager::GetScoringManager();
   scManager->SetVerboseLevel(1);
   scManager->SetScoreWriter(new ExN01UserScoreWriter());
-<<<<<<< HEAD
-=======
 
   std::string uwuw_file(argv[1]); // file containing data & uwuw
-  // Activate UI-command base scorer                                                                                                 
->>>>>>> 125cb608
 
-  std::string uwuw_file(argv[1]); // file containing data & uwuw
-  // Activate UI-command base scorer                                                                                                 
+  // Activate UI-command base scorer                            
   // load the UWUW data
   UWUW *workflow_data = new UWUW(uwuw_file);
 
-<<<<<<< HEAD
   // setup detectors and scores
   runManager->SetUserInitialization(new ExN01DetectorConstruction(workflow_data));
   
-=======
->>>>>>> 125cb608
   G4PhysListFactory *physListFactory = new G4PhysListFactory();
   G4VUserPhysicsList *physicsList =
     physListFactory->GetReferencePhysList("QGSP_BIC_HP");
