<<<<<<< HEAD
import sys

if sys.version > '3':
    with open('pyne.cpp', 'r', encoding='utf-8') as reader: lines = reader.readlines()
else:
    with open('pyne.cpp', 'r') as reader: lines = reader.readlines()

if sys.version > '3':
    writer = open('pyne.cpp.new', 'w', encoding='utf-8')
else:
    writer = open('pyne.cpp.new', 'w')
=======
with open('pyne.cpp', 'r', encoding='utf-8') as reader:
    lines = reader.readlines()

writer = open('pyne.cpp.new', 'w', encoding='utf-8')
>>>>>>> 9b59a533
write_line = True
for i, line in enumerate(lines):
    if 'pyne::Material pyne::Material::decay(' in line:
        write_line = False
        writer.write(line)
        writer.write('  throw pyne::ValueError("Material::decay is not supported in this amalgamated"\n')
        writer.write('                         "version of PyNE.");\n')
    if 'pyne::Material pyne::Material::cram(' in line:
        write_line = False
        writer.write(line)
        writer.write(lines[i + 1])
        writer.write('  throw pyne::ValueError("Material::cram is not supported in this amalgamated"\n')
        writer.write('                         "version of PyNE.");\n')
    if line.strip() == '}':
        write_line = True
    if write_line:
        writer.write(line)
writer.close()<|MERGE_RESOLUTION|>--- conflicted
+++ resolved
@@ -1,4 +1,3 @@
-<<<<<<< HEAD
 import sys
 
 if sys.version > '3':
@@ -10,13 +9,8 @@
     writer = open('pyne.cpp.new', 'w', encoding='utf-8')
 else:
     writer = open('pyne.cpp.new', 'w')
-=======
-with open('pyne.cpp', 'r', encoding='utf-8') as reader:
-    lines = reader.readlines()
+write_line = True
 
-writer = open('pyne.cpp.new', 'w', encoding='utf-8')
->>>>>>> 9b59a533
-write_line = True
 for i, line in enumerate(lines):
     if 'pyne::Material pyne::Material::decay(' in line:
         write_line = False
