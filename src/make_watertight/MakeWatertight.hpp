--- conflicted
+++ resolved
@@ -127,21 +127,6 @@
       bool& cont, bool debug);
 
   /// merges any skin vertices closer in proximity than the sme_resabs_tol.
-<<<<<<< HEAD
-  /// It then checks the skins for any degenerate edges resultant of vertex merging.
-  moab::ErrorCode merge_skin_verts(moab::Range& skin_verts, moab::Range& skin_edges, double sme_resabs_tol, int surf_id, bool cont, bool debug);
-
-  /// runs the make_watertight algorithm on each set of skin_loops for the surface, surf.
-  moab::ErrorCode seal_surface_loops(moab::EntityHandle surf,
-                                     std::vector<moab::EntityHandle> &skin_loops,
-                                     std::vector < std::vector<moab::EntityHandle> > skin,
-                                     std::vector<moab::EntityHandle> curves,
-                                     moab::Tag normal_tag,
-                                     moab::Tag orig_curve_tag,
-                                     double facet_tol,
-                                     int surf_id,
-                                     bool debug);
-=======
   /// It then checks the skins for any degenerate edges resultant of vertex
   /// merging.
   moab::ErrorCode merge_skin_verts(moab::Range& skin_verts,
@@ -156,7 +141,6 @@
       std::vector<std::vector<moab::EntityHandle> > skin,
       std::vector<moab::EntityHandle> curves, moab::Tag normal_tag,
       moab::Tag orig_curve_tag, double facet_tol, int surf_id, bool debug);
->>>>>>> 80c2a0e5
 
   /// takes the mesh in input_set and makes it watertight
   moab::ErrorCode make_mesh_watertight(moab::EntityHandle input_set,
