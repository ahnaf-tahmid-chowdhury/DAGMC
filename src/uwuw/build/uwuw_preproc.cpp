#include "uwuw_preprocessor.hpp"
#include "moab/ProgOptions.hpp"

int main(int argc, char* argv[]) {

  ProgOptions po("uwuw_preproc: a tool for preprocessing DAGMC files to incorporate UWUW workflow information");

  bool verbose = false;
  bool fatal_errors = false;
  bool simulate = false;

  std::string lib_file;
  std::string dag_file;
  std::string out_file;
  std::string matlib_hdf5_path;

  po.addOpt<void>("verbose,v", "Verbose output", &verbose);
  po.addOpt<void>("fatal,f", "Fatal errors cause exit", &fatal_errors);
  po.addOpt<void>("simulate,s", "Fatal errors cause exit", &simulate);

  po.addRequiredArg<std::string>("dag_file", "Path to DAGMC file to proccess", &dag_file);
  po.addOpt<std::string>("lib_file,l", "Path to PyNE Material Library file to proccess", &lib_file);
  po.addOpt<std::string>("output,o", "Specify the output filename (default "")", &out_file);
  po.addOpt<std::string>("matlib_hdf5_path,m", "specify the HDF5 location of the material library (default "")",
                         &matlib_hdf5_path);

  po.addOptionHelpHeading("Options for loading files");

  po.parseCommandLine(argc, argv);

  if (lib_file == "") {
    std::cout << "need to set the library" << std::endl;
    exit(1);
  }


  if (out_file == "")
    out_file = dag_file;

  if (matlib_hdf5_path == "")
    matlib_hdf5_path = "/materials";
<<<<<<< HEAD

=======
  
>>>>>>> 873b437d
  // make new preprocessor
  uwuw_preprocessor* uwuw_preproc = new uwuw_preprocessor(lib_file, dag_file, out_file, matlib_hdf5_path, verbose, fatal_errors);

  // process the materials
  uwuw_preproc->process_materials();

  // process the tallies
  uwuw_preproc->process_tallies();

  if (simulate) {
    uwuw_preproc->print_summary();
    return 0;
  }

  // write the material data
  uwuw_preproc->write_uwuw_materials();

  // write the tally data
  uwuw_preproc->write_uwuw_tallies();

  // thats all
  return 0;
}<|MERGE_RESOLUTION|>--- conflicted
+++ resolved
@@ -39,11 +39,7 @@
 
   if (matlib_hdf5_path == "")
     matlib_hdf5_path = "/materials";
-<<<<<<< HEAD
-
-=======
   
->>>>>>> 873b437d
   // make new preprocessor
   uwuw_preprocessor* uwuw_preproc = new uwuw_preprocessor(lib_file, dag_file, out_file, matlib_hdf5_path, verbose, fatal_errors);
 
