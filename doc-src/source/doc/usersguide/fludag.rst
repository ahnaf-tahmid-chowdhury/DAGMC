--- conflicted
+++ resolved
@@ -24,23 +24,9 @@
 A specific naming convention is required for FluDAG. To define 
 materials, the FLUKA material name must be 
 provided in the group name. The format for the group
-<<<<<<< HEAD
-name is as follows,
-:: 
-    prompt> M_[mat_name] 
-
-try this
-:: 
-    "M_[mat_name]"
-
-and also this
-:: 
-    " M_[mat_name]"
-=======
-name is as follows;
+name is as follows:
 ::
     M_[material_name]
->>>>>>> 3338f6cd
 
 For example, suppose we wish to add volumes 1 through 5 to a group
 that defines the material to be iron.  The following command 
