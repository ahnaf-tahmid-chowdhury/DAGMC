--- conflicted
+++ resolved
@@ -122,18 +122,10 @@
                 # get the material
                 new_mat = mat_lib.get(key)
                 materials.append(new_mat)
-<<<<<<< HEAD
-
             else :
                 print('material {%s} doesn''t exist in pyne material lib' %item)
                 print_near_match(item,mat_lib)
                 exit()
-                continue 
-=======
-            else :
-                print('material {%str} doesn''t exist in pyne material lib' %item)
-                exit()
->>>>>>> 42592efc
     # list of pyne material objects
     print materials
     return materials
