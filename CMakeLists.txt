####################################################
#
# CMakeLists.txt for top-level DAGMC repository
#
#####################################################

CMAKE_MINIMUM_REQUIRED( VERSION 2.8 )
PROJECT ( DAGMC )
SET ( DAGMC_VERSION_MAJOR 1 )
SET ( DAGMC_VERSION_MINOR 0 )

###########################
#
# FIND DEPENDENCIES
#
##########################
# Needed for FindPyne.cmake
SET ( CMAKE_MODULE_PATH ${CMAKE_MODULE_PATH} ${CMAKE_CURRENT_LIST_DIR}/cmake)

FIND_PACKAGE ( MOAB REQUIRED ) 
MESSAGE ( STATUS "Found MOAB Version: " ${MOAB_VERSION} )
  MESSAGE ( STATUS "MOAB_LIBS_DIR is " ${MOAB_LIBS_DIR})
  MESSAGE ( STATUS "MOAB_INCLUDE_DIR is " ${MOAB_INCLUDE_DIR})
INCLUDE_DIRECTORIES( ${MOAB_INCLUDE_DIRS} )

SET ( CMAKE_MODULE_PATH ${CMAKE_MODULE_PATH} /data/opt/pyne_dev/cmake)

FIND_PACKAGE ( Pyne REQUIRED )
LINK_DIRECTORIES(${PYNE_LIBS_DIR})
INCLUDE_DIRECTORIES(${PYNE_INCLUDE_DIR})

INCLUDE_DIRECTORIES(${HDF5_DIR}/include)
###################################
#
# SETUP GTEST DEPENDENCY
# - only build during make check
#
###################################

SET ( GTEST_INC_DIR "" )
ADD_SUBDIRECTORY( gtest EXCLUDE_FROM_ALL )
INCLUDE_DIRECTORIES( ${GTEST_INC_DIR} )
<<<<<<< HEAD

=======
>>>>>>> 622054fe

###################################
#
# Install dirs 
#
###################################

SET( INSTALL_LIB_DIR     lib     CACHE PATH "Installation directory for libraries" )
SET( INSTALL_INCLUDE_DIR include CACHE PATH "Installation directory for header" )
SET( INSTALL_BIN_DIR     bin     CACHE PATH "Installation directory for executables" )



###################################
#
# DAGMC TALLY LIBRARY
#
###################################

IF ( BUILD_TALLY )
  ADD_SUBDIRECTORY( tally )
ELSEIF( BUILD_TALLY )
  MESSAGE ( STATUS "Not building tagtally interface library")
ENDIF ( BUILD_TALLY )

###################################
#
# DAGMC PHYSICS INTERFACE LIBRARY
#
###################################

#%%%%%%%%%%%%%%%%%%%%%%%%%%%%%%%%%
# MCNP5
#%%%%%%%%%%%%%%%%%%%%%%%%%%%%%%%%%
IF ( BUILD_MCNP5 OR BUILD_ALL )
  ADD_SUBDIRECTORY( mcnp5 )
  ADD_SUBDIRECTORY( tally )
ENDIF ( BUILD_MCNP5 OR BUILD_ALL )

#%%%%%%%%%%%%%%%%%%%%%%%%%%%%%%%%%
# FLUKA
#%%%%%%%%%%%%%%%%%%%%%%%%%%%%%%%%%
IF ( BUILD_FLUKA OR BUILD_ALL )
  ADD_SUBDIRECTORY(fluka)
ENDIF ( BUILD_FLUKA OR BUILD_ALL )

#%%%%%%%%%%%%%%%%%%%%%%%%%%%%%%%%%
# GEANT4
#%%%%%%%%%%%%%%%%%%%%%%%%%%%%%%%%%

IF ( BUILD_GEANT4 OR BUILD_ALL )
  ADD_SUBDIRECTORY(geant4)
ENDIF ( BUILD_GEANT4 OR BUILD_ALL )


#%%%%%%%%%%%%%%%%%%%%%%%%%%%%%%%%%
#
# Build the dagmciface lib
#
#%%%%%%%%%%%%%%%%%%%%%%%%%%%%%%%%%

IF ( DI_SRC_FILES )
  ADD_SUBDIRECTORY( uwuw )
  ADD_SUBDIRECTORY(common)
  IF ( STATIC_LIB )
   ADD_LIBRARY(dagmciface STATIC ${DI_SRC_FILES} )
  ELSEIF ( NOT STATIC_LIB )
    ADD_LIBRARY(dagmciface SHARED ${DI_SRC_FILES} )
  ENDIF ( STATIC_LIB )

  SET_TARGET_PROPERTIES( dagmciface        PROPERTIES   
                         PUBLIC_HEADER     "${DI_PUB_HEADERS}" 
                         )
                          
  INSTALL( TARGETS       dagmciface 
           LIBRARY        DESTINATION   "${INSTALL_LIB_DIR}"
           ARCHIVE        DESTINATION   "${INSTALL_LIB_DIR}"
           PUBLIC_HEADER  DESTINATION   "${INSTALL_INCLUDE_DIR}"
         )
ELSE ( DI_SRC_FILES )
  MESSAGE ( STATUS "Not building dagmciface physics interface library")
ENDIF ( DI_SRC_FILES )
         

<<<<<<< HEAD
=======

>>>>>>> 622054fe



<|MERGE_RESOLUTION|>--- conflicted
+++ resolved
@@ -40,10 +40,6 @@
 SET ( GTEST_INC_DIR "" )
 ADD_SUBDIRECTORY( gtest EXCLUDE_FROM_ALL )
 INCLUDE_DIRECTORIES( ${GTEST_INC_DIR} )
-<<<<<<< HEAD
-
-=======
->>>>>>> 622054fe
 
 ###################################
 #
@@ -128,10 +124,5 @@
 ENDIF ( DI_SRC_FILES )
          
 
-<<<<<<< HEAD
-=======
-
->>>>>>> 622054fe
 
 
-
