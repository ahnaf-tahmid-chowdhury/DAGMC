--- conflicted
+++ resolved
@@ -4,9 +4,8 @@
 # docker build -t dagmc -f CI/Dockerfile .
 
 # Global ARGS set before the first build stage are accessable by all build stages
-<<<<<<< HEAD
 ARG UBUNTU_VERSION=22.04
-ARG HDF5_VERSION=1.10.4
+ARG HDF5_VERSION=1.14.3
 ARG EMBREE_VERSION=v4.0.1
 ARG GEANT4=ON
 ARG GEANT4_VERSION=11.1.2
@@ -14,15 +13,6 @@
 ARG DOUBLE_DOWN=ON
 ARG DOUBLE_DOWN_VERSION=v1.1.0
 ARG CI_JOBS=4
-=======
-ARG EMBREE_BRANCH='v3.6.1'
-ARG geant4_version=11.1.2
-ARG UBUNTU_VERSION=20.04
-ARG MOAB_BRANCH=5.3.0
-ARG double_down=OFF
-ARG ci_jobs=4
-ARG HDF5_VERSION=1.14.3
->>>>>>> b001729e
 
 ARG build_dir=/root/build_dir
 ARG install_dir=/root/opt
