# Svalinn DAGMC Dockerfile

# build from repository root directory with command
# docker build -t dagmc -f CI/Dockerfile .

# Global ARGS set before the first build stage are accessable by all build stages
ARG build_mw_reg_tests=OFF
ARG EMBREE_BRANCH='v3.6.1'
ARG geant4_version=10.5.1
ARG UBUNTU_VERSION=18.04
ARG MOAB_BRANCH=5.3.0
ARG double_down=OFF
ARG static_exe=OFF
ARG ci_jobs=20

# dependency_image_location defaults to using a local image for all the dependencies
# This also allows one to specify a remote image from a container registry
# The DAGMC container registry can be found here https://github.com/orgs/svalinn/packages
ARG dependency_image_location=moab

ARG HDF5_VERSION=1.10.4
# currently HDF5 major version must be manually set to match HDF5 version
ARG HDF5_VERSION_major=1.10

ARG build_dir=/root/build_dir
ARG install_dir=/root/opt

# clang and gcc are options for the compiler but to use them CC and CXX must be set
# if clang then change cc to clang and cxx to clang++
# if gcc then change cc to gcc and cxx to g++
ARG CC=gcc
ARG CXX=g++


FROM ubuntu:${UBUNTU_VERSION} AS base

# Use bash as the default shell
SHELL ["/bin/bash", "-c"]

# timezone setup
ENV TZ=America/Chicago
RUN ln -snf /usr/share/zoneinfo/$TZ /etc/localtime && echo $TZ > /etc/timezone

# Update core packages
RUN apt-get -y update; \
    apt-get -y install autoconf \
                       clang \
                       cmake \
                       g++ \
                       gcc \
                       gfortran \
                       libhdf5-dev \
                       libtool \
                       libeigen3-dev\
                       python3-numpy \
                       python3 \
                       python3-pip \
                       python3-setuptools \
                       python3-dev \
                       libpython3-dev \
                       wget \
                       software-properties-common; \
    add-apt-repository ppa:git-core/ppa; \
    apt-get update; \
    apt-get install -y git; \
    update-alternatives --install /usr/bin/python python /usr/bin/python3 10; \
    update-alternatives --install /usr/bin/pip pip /usr/bin/pip3 10; \
    pip install cython;

ARG build_dir
ARG install_dir

ENV build_dir=${build_dir}
ENV install_dir=${install_dir}


FROM base as external_deps

# accessing gloabl ARGs in build stage
ARG geant4_version
ARG EMBREE_BRANCH
ARG install_dir 
ARG build_dir
ARG ci_jobs
ARG CXX
ARG CC

ENV geant4_basename=geant4-v${geant4_version}
ENV geant4_tarball=${geant4_basename}.tar.gz
ENV geant4_shasum=2397eb859dc4de095ff66059d8bda9f060fdc42e10469dd7890946293eeb0e39
ENV geant4_build_dir=${build_dir}/geant4
ENV geant4_install_dir=${install_dir}/geant4

RUN mkdir -p ${geant4_build_dir}/build && \
    cd ${geant4_build_dir} && \
    wget https://gitlab.cern.ch/geant4/geant4/-/archive/v${geant4_version}/${geant4_tarball} --no-check-certificate && \
    tar -xzf ${geant4_tarball} && \
    cd build && \
    cmake ../${geant4_basename} -DCMAKE_INSTALL_RPATH=${geant4_install_dir}/lib \
                                -DCMAKE_INSTALL_PREFIX=${geant4_install_dir} \
                                -DGEANT4_USE_SYSTEM_EXPAT=OFF \
                                -DCMAKE_BUILD_TYPE=Release \
                                -DCMAKE_CXX_COMPILER=${CXX} \
                                -DCMAKE_C_COMPILER=${CC} \
                                -DBUILD_STATIC_LIBS=ON && \
    make -j${ci_jobs} && \
    make install && \
    cd && \
    rm -rf ${geant4_build_dir}


ENV embree_install_dir=${install_dir}/embree
ENV embree_build_dir=${build_dir}/embree

# Clone and install Embree
RUN mkdir -p ${embree_build_dir}/build && \
    cd ${embree_build_dir} && \
    git clone -b ${EMBREE_BRANCH} https://github.com/embree/embree && \
    cd build && \
    cmake ../embree -DCMAKE_INSTALL_PREFIX=${embree_install_dir} \
                    -DEMBREE_TASKING_SYSTEM=INTERNAL \
                    -DEMBREE_ISPC_SUPPORT=OFF \
                    -DEMBREE_TUTORIALS=OFF \
                    -DEMBREE_TBB_ROOT=/usr && \
    make -j${ci_jobs} && \
    make -j${ci_jobs} install && \
    cd && \
    rm -rf ${embree_build_dir}


FROM external_deps AS hdf5

# accessing gloabl ARGs in build stage
ARG HDF5_VERSION_major
ARG HDF5_VERSION
ARG install_dir
ARG build_dir
ARG ci_jobs
ARG CXX
ARG CC

ENV hdf5_build_dir=${build_dir}/hdf5
ENV hdf5_install_dir=${install_dir}/hdf5

RUN mkdir -p ${hdf5_build_dir}/build && \
    cd ${hdf5_build_dir} && \
    wget https://support.hdfgroup.org/ftp/HDF5/releases/hdf5-${HDF5_VERSION_major}/hdf5-${HDF5_VERSION}/src/hdf5-${HDF5_VERSION}.tar.gz && \
    tar -xzf hdf5-${HDF5_VERSION}.tar.gz && \
    cd build && \
    ../hdf5-${HDF5_VERSION}/configure --enable-shared \
        --prefix=${hdf5_install_dir} \
        CXX=${CXX} \
        CC=${CC} && \
    make -j${ci_jobs} && \
    make install && \
    cd && \
    rm -rf ${hdf5_build_dir}


FROM hdf5 AS moab

<<<<<<< HEAD
# accessing gloabl ARGs in build stage
ARG install_dir
ARG MOAB_BRANCH
ARG build_dir
ARG ci_jobs
ARG CXX
ARG CC
=======
ENV PYTHONPATH=/root/build_dir/moab/bld/pymoab/lib/python3.8/site-packages
>>>>>>> fe86eac9

# Set MOAB env variable
ENV moab_build_dir=${build_dir}/moab
ENV moab_install_dir=${install_dir}/moab

<<<<<<< HEAD
RUN mkdir -p ${moab_build_dir}/build && \
    cd ${moab_build_dir} && \
    git clone -b ${MOAB_BRANCH} --depth 1 https://bitbucket.org/fathomteam/moab && \
    cd build && \
    # static building of moab is also an option and was required for older versions
    # cmake ../moab -DENABLE_HDF5=ON -DHDF5_ROOT=${hdf5_install_dir} \
    #               -DCMAKE_INSTALL_PREFIX=${moab_install_dir} \
    #               -DCMAKE_CXX_COMPILER=${CXX} \
    #               -DCMAKE_C_COMPILER=${CC} \
    #               -DENABLE_BLASLAPACK=OFF \
    #               -DBUILD_SHARED_LIBS=OFF \
    #               -DENABLE_FORTRAN=OFF && \
    # make -j${ci_jobs} && \
    # make install && \
    # rm -rf * && \
    cmake ../moab -DCMAKE_INSTALL_RPATH=${hdf5_install_dir}/lib:${moab_install_dir}/lib \
                  -DENABLE_HDF5=ON -DHDF5_ROOT=${hdf5_install_dir} \
                  -DCMAKE_INSTALL_PREFIX=${moab_install_dir} \
                  -DCMAKE_CXX_COMPILER=${CXX} \
                  -DCMAKE_C_COMPILER=${CC} \
                  -DENABLE_BLASLAPACK=OFF \
                  -DBUILD_SHARED_LIBS=ON \
                  -DENABLE_FORTRAN=OFF \
                  -DENABLE_PYMOAB=ON && \
    mkdir -p ${moab_build_dir}/build/pymoab/lib/python3.6/site-packages && \
    PYTHONPATH=${moab_build_dir}/build/pymoab/lib/python3.6/site-packages:${PYTHONPATH} make -j${ci_jobs} && \
    PYTHONPATH=${moab_build_dir}/build/pymoab/lib/python3.6/site-packages:${PYTHONPATH} make install && \
    cd && \
    rm -rf ${moab_build_dir}

ENV double_down_build_dir=${build_dir}/double-down
ENV double_down_install_dir=${install_dir}/double-down

# Clone and install Double-Down
# performed after moab install as double-down requires moab
RUN mkdir -p ${double_down_build_dir}/build && \
    cd ${double_down_build_dir} && \
    git clone --shallow-submodules --single-branch --branch v1.0.0 --depth 1 https://github.com/pshriwise/double-down.git && \
    cd build && \
    cmake ../double-down -DMOAB_DIR=${moab_install_dir} \
                         -DCMAKE_INSTALL_PREFIX=${double_down_install_dir} \
                         -DEMBREE_DIR=${embree_install_dir} && \
    make -j${ci_jobs} && \
    make -j${ci_jobs} install


FROM ${dependency_image_location} as dagmc

# accessing gloabl ARGs in build stage
ARG build_mw_reg_tests
ARG install_dir
ARG build_dir
ARG static_exe
ARG CXX
ARG CC

ENV dagmc_build_dir=${build_dir}/dagmc
ENV dagmc_install_dir=${install_dir}/dagmc

# copies the enitre git repo into the dockerfile to ensure the submodules can also be found
RUN mkdir -p ${dagmc_build_dir}/build
COPY . ${dagmc_build_dir}
RUN cd  ${dagmc_build_dir} && git submodule update --init

RUN mkdir -p ${dagmc_build_dir}/build && \
    cd ${dagmc_build_dir} && \
    cd build && \
    cmake ../${dagmc} -DMOAB_DIR=${moab_install_dir} \
                      -DBUILD_GEANT4=ON \
                      -DGEANT4_DIR=${geant4_install_dir} \
                      -DBUILD_CI_TESTS=ON \
                      # reg tests disabled see issue https://github.com/svalinn/DAGMC/issues/858
                      -DBUILD_MW_REG_TESTS=OFF \
                      -DBUILD_STATIC_EXE=${static_exe} \
                      -DBUILD_STATIC_LIBS=${static_exe} \
                      -DCMAKE_C_COMPILER=${CC} \
                      -DCMAKE_CXX_COMPILER=${CXX} \
                      -DCMAKE_Fortran_COMPILER=gfortran \
                      -DCMAKE_INSTALL_PREFIX=${dagmc_install_dir} \
                      -DDOUBLE_DOWN=${double_down} \
                      -Ddd_ROOT=${double_down_install_dir} && \
    make -j${ci_jobs} && \
    make install


FROM dagmc as dagmc_test

ENV dagmc_build_dir=${build_dir}/dagmc
ENV dagmc_install_dir=${install_dir}/dagmc

# Test DAGMC executables
RUN cd ${dagmc_build_dir}/build && \
    PATH=${dagmc_install_dir}/bin:$PATH CTEST_OUTPUT_ON_FAILURE=1 make test

# clean out config test directory for next build
RUN cd ${dagmc_build_dir} && \
    git clean -dxf .

# Test DAGMC CMake configuration file
RUN cd ${dagmc_build_dir}/cmake/test_config && \
    cmake . -DDAGMC_ROOT=${dagmc_install_dir} && \
    CTEST_OUTPUT_ON_FAILURE=1 make all test
=======
ARG MOAB=5.3.0
ENV MOAB_VERSION ${MOAB}
#TODO move sh file contents into this Dockerfile
RUN if [ "${MOAB_VERSION}" != "master" ] && [ "${MOAB_VERSION}" != "develop" ]; then \
        /root/etc/CI/docker/build_moab.sh; \
    fi;
    
>>>>>>> fe86eac9
<|MERGE_RESOLUTION|>--- conflicted
+++ resolved
@@ -159,7 +159,6 @@
 
 FROM hdf5 AS moab
 
-<<<<<<< HEAD
 # accessing gloabl ARGs in build stage
 ARG install_dir
 ARG MOAB_BRANCH
@@ -167,15 +166,13 @@
 ARG ci_jobs
 ARG CXX
 ARG CC
-=======
-ENV PYTHONPATH=/root/build_dir/moab/bld/pymoab/lib/python3.8/site-packages
->>>>>>> fe86eac9
+
 
 # Set MOAB env variable
 ENV moab_build_dir=${build_dir}/moab
 ENV moab_install_dir=${install_dir}/moab
 
-<<<<<<< HEAD
+
 RUN mkdir -p ${moab_build_dir}/build && \
     cd ${moab_build_dir} && \
     git clone -b ${MOAB_BRANCH} --depth 1 https://bitbucket.org/fathomteam/moab && \
@@ -278,12 +275,3 @@
 RUN cd ${dagmc_build_dir}/cmake/test_config && \
     cmake . -DDAGMC_ROOT=${dagmc_install_dir} && \
     CTEST_OUTPUT_ON_FAILURE=1 make all test
-=======
-ARG MOAB=5.3.0
-ENV MOAB_VERSION ${MOAB}
-#TODO move sh file contents into this Dockerfile
-RUN if [ "${MOAB_VERSION}" != "master" ] && [ "${MOAB_VERSION}" != "develop" ]; then \
-        /root/etc/CI/docker/build_moab.sh; \
-    fi;
-    
->>>>>>> fe86eac9
