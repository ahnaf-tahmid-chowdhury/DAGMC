--- conflicted
+++ resolved
@@ -4,8 +4,4 @@
 FROM ghcr.io/${OWNER}/dagmc-ci-ubuntu-${UBUNTU_VERSION}:$TAG
 
 RUN pip install sphinx; \
-<<<<<<< HEAD
     apt-get -y install clang-format
-=======
-    apt-get -y install astyle
->>>>>>> 7e9b2ff2
